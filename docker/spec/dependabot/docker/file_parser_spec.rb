--- conflicted
+++ resolved
@@ -636,7 +636,29 @@
       end
     end
 
-<<<<<<< HEAD
+    context "with a platform" do
+      let(:dockerfile_body) { "FROM --platform=linux/amd64 ubuntu:artful" }
+
+      describe "the first dependency" do
+        subject(:dependency) { dependencies.first }
+        let(:expected_requirements) do
+          [{
+            requirement: nil,
+            groups: [],
+            file: "Dockerfile",
+            source: { tag: "artful" }
+          }]
+        end
+
+        it "has the right details" do
+          expect(dependency).to be_a(Dependabot::Dependency)
+          expect(dependency.name).to eq("ubuntu")
+          expect(dependency.version).to eq("artful")
+          expect(dependency.requirements).to eq(expected_requirements)
+        end
+      end
+    end
+
     context "single yml file which contains no registry-image resources",
             :pix4d do
       it_behaves_like "a dependency file parser"
@@ -793,18 +815,11 @@
       end
 
       describe "having a resource with single part repository name" do
-=======
-    context "with a platform" do
-      let(:dockerfile_body) { "FROM --platform=linux/amd64 ubuntu:artful" }
-
-      describe "the first dependency" do
->>>>>>> 8d3339df
-        subject(:dependency) { dependencies.first }
-        let(:expected_requirements) do
-          [{
-            requirement: nil,
-            groups: [],
-<<<<<<< HEAD
+        subject(:dependency) { dependencies.first }
+        let(:expected_requirements) do
+          [{
+            requirement: nil,
+            groups: [],
             file: "#{file_name}-template",
             source: { tag: "1.0.7" }
           }]
@@ -863,17 +878,6 @@
         it "has the right details" do
           expect(dependency.name).to eq("private-image-name-new-tag-format")
           expect(dependency.version).to eq("20190620150000")
-=======
-            file: "Dockerfile",
-            source: { tag: "artful" }
-          }]
-        end
-
-        it "has the right details" do
-          expect(dependency).to be_a(Dependabot::Dependency)
-          expect(dependency.name).to eq("ubuntu")
-          expect(dependency.version).to eq("artful")
->>>>>>> 8d3339df
           expect(dependency.requirements).to eq(expected_requirements)
         end
       end
