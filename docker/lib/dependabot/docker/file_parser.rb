--- conflicted
+++ resolved
@@ -128,11 +128,6 @@
         dependency_set.dependencies
       end
 
-<<<<<<< HEAD
-      def input_files
-        # The file fetcher only fetches Dockerfiles and pipeline template files,
-        # so no need to filter here
-=======
       def replace_args(line, args)
         line.gsub(/\${?\w+}?/) do |s|
           escaped = s.delete_prefix("$").delete_prefix("{").delete_suffix("}")
@@ -140,10 +135,9 @@
         end
       end
 
-      def dockerfiles
-        # The Docker file fetcher only fetches Dockerfiles, so no need to
-        # filter here
->>>>>>> 9c4ab72a
+      def input_files
+        # The file fetcher only fetches Dockerfiles and pipeline template files,
+        # so no need to filter here
         dependency_files
       end
 
