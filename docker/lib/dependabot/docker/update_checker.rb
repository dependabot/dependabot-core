--- conflicted
+++ resolved
@@ -108,14 +108,10 @@
       # Note: It's important that this *always* returns a version (even if
       # it's the existing one) as it is what we later check the digest of.
       def fetch_latest_version
-<<<<<<< HEAD
         unless dependency.version.match?(NAME_WITH_VERSION) ||
                dependency.version == BOOTSTRAP_TAG
           return dependency.version
         end
-=======
-        return dependency.version unless dependency.version.match?(NAME_WITH_VERSION)
->>>>>>> 7d57a9d2
 
         # Prune out any downgrade tags before checking for pre-releases
         # (which requires a call to the registry for each tag, so can be slow)
@@ -285,14 +281,8 @@
       end
 
       def prerelease?(tag)
-<<<<<<< HEAD
         return false if tag == BOOTSTRAP_TAG
-        if numeric_version_from(tag).gsub(/kb/i, "").match?(/[a-zA-Z]/)
-          return true
-        end
-=======
         return true if numeric_version_from(tag).gsub(/kb/i, "").match?(/[a-zA-Z]/)
->>>>>>> 7d57a9d2
 
         # If we're dealing with a numeric version we can compare it against
         # the digest for the `latest` tag.
