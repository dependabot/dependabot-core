--- conflicted
+++ resolved
@@ -590,12 +590,7 @@
 
     context "when the current version is not newest but also not vulnerable" do
       let(:dependency_version) { "3.0.0" } # 3.1.0 is latest
-<<<<<<< HEAD
       it "raises an error" do
-=======
-
-      it "raises an error " do
->>>>>>> 1fa523bf
         expect { lowest_resolvable_security_fix_version.to }.to raise_error(RuntimeError) do |error|
           expect(error.message).to eq("Dependency not vulnerable!")
         end
