# typed: strict
# frozen_string_literal: true

require "excon"
require "toml-rb"
require "sorbet-runtime"

require "dependabot/dependency"
require "dependabot/errors"
require "dependabot/python/name_normaliser"
require "dependabot/python/requirement_parser"
require "dependabot/python/requirement"
require "dependabot/registry_client"
require "dependabot/requirements_update_strategy"
require "dependabot/update_checkers"
require "dependabot/update_checkers/base"

module Dependabot
  module Python
    class UpdateChecker < Dependabot::UpdateCheckers::Base
      extend T::Sig

      require_relative "update_checker/poetry_version_resolver"
      require_relative "update_checker/pipenv_version_resolver"
      require_relative "update_checker/pip_compile_version_resolver"
      require_relative "update_checker/pip_version_resolver"
      require_relative "update_checker/requirements_updater"
      require_relative "update_checker/latest_version_finder"

      MAIN_PYPI_INDEXES = %w(
        https://pypi.python.org/simple/
        https://pypi.org/simple/
      ).freeze
      VERSION_REGEX = /[0-9]+(?:\.[A-Za-z0-9\-_]+)*/

      sig { override.returns(T.nilable(Gem::Version)) }
      def latest_version
        @latest_version ||= T.let(
          fetch_latest_version,
          T.nilable(Gem::Version)
        )
      end

      sig { override.returns(T.nilable(Gem::Version)) }
      def latest_resolvable_version
        @latest_resolvable_version ||= T.let(
          if resolver_type == :requirements
            resolver.latest_resolvable_version
          elsif resolver_type == :pip_compile && resolver.resolvable?(version: latest_version)
            latest_version
          else
            resolver.latest_resolvable_version(
              requirement: unlocked_requirement_string
            )
          end,
          T.nilable(Gem::Version)
        )
      end

      sig { override.returns(T.nilable(Gem::Version)) }
      def latest_resolvable_version_with_no_unlock
        @latest_resolvable_version_with_no_unlock ||= T.let(
          if resolver_type == :requirements
            resolver.latest_resolvable_version_with_no_unlock
          else
            resolver.latest_resolvable_version(
              requirement: current_requirement_string
            )
          end,
          T.nilable(Gem::Version)
        )
      end

      sig { override.returns(T.nilable(Gem::Version)) }
      def lowest_security_fix_version
        latest_version_finder.lowest_security_fix_version
      end

      sig { override.returns(T.nilable(Gem::Version)) }
      def lowest_resolvable_security_fix_version
        raise "Dependency not vulnerable!" unless vulnerable?

        @lowest_resolvable_security_fix_version ||= T.let(
          fetch_lowest_resolvable_security_fix_version,
          T.nilable(Gem::Version)
        )
      end

      sig { override.returns(T::Array[T::Hash[Symbol, T.untyped]]) }
      def updated_requirements
        RequirementsUpdater.new(
          requirements: requirements,
          latest_resolvable_version: preferred_resolvable_version&.to_s,
          update_strategy: requirements_update_strategy,
          has_lockfile: !(pipfile_lock || poetry_lock).nil?
        ).updated_requirements
      end

      sig { override.returns(T::Boolean) }
      def requirements_unlocked_or_can_be?
        !requirements_update_strategy.lockfile_only?
      end

      sig { override.returns(Dependabot::RequirementsUpdateStrategy) }
      def requirements_update_strategy
        # If passed in as an option (in the base class) honour that option
        return @requirements_update_strategy if @requirements_update_strategy

        # Otherwise, check if this is a library or not
        library? ? RequirementsUpdateStrategy::WidenRanges : RequirementsUpdateStrategy::BumpVersions
      end

      private

      sig { override.returns(T::Boolean) }
      def latest_version_resolvable_with_full_unlock?
        # Full unlock checks aren't implemented for Python (yet)
        false
      end

      sig { override.returns(T::Array[Dependabot::Dependency]) }
      def updated_dependencies_after_full_unlock
        raise NotImplementedError
      end

      sig { returns(T.nilable(Gem::Version)) }
      def fetch_lowest_resolvable_security_fix_version
        fix_version = lowest_security_fix_version
        return latest_resolvable_version if fix_version.nil?

        return resolver.lowest_resolvable_security_fix_version if resolver_type == :requirements

        resolver.resolvable?(version: fix_version) ? fix_version : nil
      end

      sig { returns(T.untyped) }
      def resolver
        if Dependabot::Experiments.enabled?(:enable_file_parser_python_local)
          Dependabot.logger.info("Python package resolver : #{resolver_type}")
        end

        case resolver_type
        when :pip_compile then pip_compile_version_resolver
        when :pipenv then pipenv_version_resolver
        when :poetry then poetry_version_resolver
        when :requirements then pip_version_resolver
        else raise "Unexpected resolver type #{resolver_type}"
        end
      end

      sig { returns(Symbol) }
      def resolver_type
        reqs = requirements

        # If there are no requirements then this is a sub-dependency. It
        # must come from one of Pipenv, Poetry or pip-tools, and can't come
        # from the first two unless they have a lockfile.
        return subdependency_resolver if reqs.none?

        # Otherwise, this is a top-level dependency, and we can figure out
        # which resolver to use based on the filename of its requirements
        return :pipenv if updating_pipfile?
        return pyproject_resolver if updating_pyproject?
        return :pip_compile if updating_in_file?

        if dependency.version && !exact_requirement?(reqs)
          subdependency_resolver
        else
          :requirements
        end
      end

      sig { returns(Symbol) }
      def subdependency_resolver
        return :pipenv if pipfile_lock
        return :poetry if poetry_lock
        return :pip_compile if pip_compile_files.any?

        raise "Claimed to be a sub-dependency, but no lockfile exists!"
      end

      sig { returns(Symbol) }
      def pyproject_resolver
<<<<<<< HEAD
        # Only use Poetry resolver if there's a [tool.poetry] section AND a poetry.lock file
        # For hybrid projects with both [tool.poetry] and [project] sections but no lockfile,
        # use the requirements resolver to handle PEP 621 dependencies
        return :poetry if poetry_based? && poetry_lock
=======
        # For hybrid projects with both [tool.poetry] and [project] sections but no lockfile,
        # use the requirements resolver to handle PEP 621 dependencies
        # For pure Poetry projects, use Poetry resolver even without lockfile
        return :poetry if poetry_based? && (poetry_lock || !standard_details)
>>>>>>> d3a76e5b

        :requirements
      end

      sig { params(reqs: T::Array[T::Hash[Symbol, T.untyped]]).returns(T::Boolean) }
      def exact_requirement?(reqs)
        reqs = reqs.map { |r| r.fetch(:requirement) }
        reqs = reqs.compact
        reqs = reqs.flat_map { |r| r.split(",").map(&:strip) }
        reqs.any? { |r| Python::Requirement.new(r).exact? }
      end

      sig { returns(PipenvVersionResolver) }
      def pipenv_version_resolver
        @pipenv_version_resolver ||= T.let(
          PipenvVersionResolver.new(
            dependency: dependency,
            dependency_files: dependency_files,
            credentials: credentials,
            repo_contents_path: repo_contents_path
          ),
          T.nilable(PipenvVersionResolver)
        )
      end

      sig { returns(PipCompileVersionResolver) }
      def pip_compile_version_resolver
        @pip_compile_version_resolver ||= T.let(
          PipCompileVersionResolver.new(
            dependency: dependency,
            dependency_files: dependency_files,
            credentials: credentials,
            repo_contents_path: repo_contents_path
          ),
          T.nilable(PipCompileVersionResolver)
        )
      end

      sig { returns(PoetryVersionResolver) }
      def poetry_version_resolver
        @poetry_version_resolver ||= T.let(
          PoetryVersionResolver.new(
            dependency: dependency,
            dependency_files: dependency_files,
            credentials: credentials,
            repo_contents_path: repo_contents_path
          ),
          T.nilable(PoetryVersionResolver)
        )
      end

      sig { returns(PipVersionResolver) }
      def pip_version_resolver
        @pip_version_resolver ||= T.let(
          PipVersionResolver.new(
            dependency: dependency,
            dependency_files: dependency_files,
            credentials: credentials,
            ignored_versions: ignored_versions,
            update_cooldown: @update_cooldown,
            raise_on_ignored: @raise_on_ignored,
            security_advisories: security_advisories
          ),
          T.nilable(PipVersionResolver)
        )
      end

      sig { returns(T::Hash[Symbol, T.untyped]) }
      def resolver_args
        {
          dependency: dependency,
          dependency_files: dependency_files,
          credentials: credentials,
          repo_contents_path: repo_contents_path
        }
      end

      sig { returns(T.nilable(String)) }
      def current_requirement_string
        reqs = requirements
        return if reqs.none?

        requirement = reqs.find do |r|
          file = r[:file]

          file == "Pipfile" || file == "pyproject.toml" || file.end_with?(".in") || file.end_with?(".txt")
        end

        requirement&.fetch(:requirement)
      end

      sig { returns(String) }
      def unlocked_requirement_string
        lower_bound_req = updated_version_req_lower_bound

        # Add the latest_version as an upper bound. This means
        # ignore conditions are considered when checking for the latest
        # resolvable version.
        #
        # NOTE: This isn't perfect. If v2.x is ignored and v3 is out but
        # unresolvable then the `latest_version` will be v3, and
        # we won't be ignoring v2.x releases like we should be.
        return lower_bound_req if latest_version.nil?
        return lower_bound_req unless Python::Version.correct?(latest_version)

        lower_bound_req + ",<=#{latest_version}"
      end

      sig { returns(String) }
      def updated_version_req_lower_bound
        return ">=#{dependency.version}" if dependency.version

        version_for_requirement =
          requirements.filter_map { |r| r[:requirement] }
                      .reject { |req_string| req_string.start_with?("<") }
                      .select { |req_string| req_string.match?(VERSION_REGEX) }
                      .map { |req_string| req_string.match(VERSION_REGEX).to_s }
                      .select { |version| Python::Version.correct?(version) }
                      .max_by { |version| Python::Version.new(version) }

        ">=#{version_for_requirement || 0}"
      end

      sig { returns(T.nilable(Gem::Version)) }
      def fetch_latest_version
        latest_version_finder.latest_version
      end

      sig { returns(LatestVersionFinder) }
      def latest_version_finder
        @latest_version_finder ||= T.let(
          LatestVersionFinder.new(
            dependency: dependency,
            dependency_files: dependency_files,
            credentials: credentials,
            ignored_versions: ignored_versions,
            raise_on_ignored: @raise_on_ignored,
            cooldown_options: @update_cooldown,
            security_advisories: security_advisories
          ),
          T.nilable(LatestVersionFinder)
        )
      end

      sig { returns(T::Boolean) }
      def poetry_based?
        updating_pyproject? && !poetry_details.nil?
      end

      sig { returns(T::Boolean) }
      def library?
        return false unless updating_pyproject?
        return false unless library_details

        return false if T.must(library_details)["name"].nil?

        # Hit PyPi and check whether there are details for a library with a
        # matching name and description
        index_response = Dependabot::RegistryClient.get(
          url: "https://pypi.org/pypi/#{normalised_name(T.must(library_details)['name'])}/json/"
        )

        return false unless index_response.status == 200

        pypi_info = JSON.parse(index_response.body)["info"] || {}
        pypi_info["summary"] == T.must(library_details)["description"]
      rescue Excon::Error::Timeout, Excon::Error::Socket
        false
      rescue URI::InvalidURIError
        false
      end

      sig { returns(T::Boolean) }
      def updating_pipfile?
        requirement_files.any?("Pipfile")
      end

      sig { returns(T::Boolean) }
      def updating_pyproject?
        requirement_files.any?("pyproject.toml")
      end

      sig { returns(T::Boolean) }
      def updating_in_file?
        requirement_files.any? { |f| f.end_with?(".in") }
      end

      sig { returns(T::Boolean) }
      def updating_requirements_file?
        requirement_files.any? { |f| f =~ /\.txt$|\.in$/ }
      end

      sig { returns(T::Array[String]) }
      def requirement_files
        requirements.map { |r| r.fetch(:file) }
      end

      sig { returns(T::Array[T::Hash[Symbol, T.untyped]]) }
      def requirements
        dependency.requirements
      end

      sig { params(name: String).returns(String) }
      def normalised_name(name)
        NameNormaliser.normalise(name)
      end

      sig { returns(T.nilable(Dependabot::DependencyFile)) }
      def pipfile
        dependency_files.find { |f| f.name == "Pipfile" }
      end

      sig { returns(T.nilable(Dependabot::DependencyFile)) }
      def pipfile_lock
        dependency_files.find { |f| f.name == "Pipfile.lock" }
      end

      sig { returns(T.nilable(Dependabot::DependencyFile)) }
      def pyproject
        dependency_files.find { |f| f.name == "pyproject.toml" }
      end

      sig { returns(T.nilable(Dependabot::DependencyFile)) }
      def poetry_lock
        dependency_files.find { |f| f.name == "poetry.lock" }
      end

      sig { returns(T.nilable(T::Hash[String, T.untyped])) }
      def library_details
        @library_details ||= T.let(
          poetry_details || standard_details || build_system_details,
          T.nilable(T::Hash[String, T.untyped])
        )
      end

      sig { returns(T.nilable(T::Hash[String, T.untyped])) }
      def poetry_details
        @poetry_details ||= T.let(
          toml_content.dig("tool", "poetry"),
          T.nilable(T::Hash[String, T.untyped])
        )
      end

      sig { returns(T.nilable(T::Hash[String, T.untyped])) }
      def standard_details
        @standard_details ||= T.let(
          toml_content["project"],
          T.nilable(T::Hash[String, T.untyped])
        )
      end

      sig { returns(T.nilable(T::Hash[String, T.untyped])) }
      def build_system_details
        @build_system_details ||= T.let(
          toml_content["build-system"],
          T.nilable(T::Hash[String, T.untyped])
        )
      end

      sig { returns(T::Hash[String, T.untyped]) }
      def toml_content
        @toml_content ||= T.let(
          TomlRB.parse(T.must(pyproject).content),
          T.nilable(T::Hash[String, T.untyped])
        )
      end

      sig { returns(T::Array[Dependabot::DependencyFile]) }
      def pip_compile_files
        dependency_files.select { |f| f.name.end_with?(".in") }
      end
    end
  end
end

Dependabot::UpdateCheckers.register("pip", Dependabot::Python::UpdateChecker)<|MERGE_RESOLUTION|>--- conflicted
+++ resolved
@@ -181,17 +181,10 @@
 
       sig { returns(Symbol) }
       def pyproject_resolver
-<<<<<<< HEAD
-        # Only use Poetry resolver if there's a [tool.poetry] section AND a poetry.lock file
-        # For hybrid projects with both [tool.poetry] and [project] sections but no lockfile,
-        # use the requirements resolver to handle PEP 621 dependencies
-        return :poetry if poetry_based? && poetry_lock
-=======
         # For hybrid projects with both [tool.poetry] and [project] sections but no lockfile,
         # use the requirements resolver to handle PEP 621 dependencies
         # For pure Poetry projects, use Poetry resolver even without lockfile
         return :poetry if poetry_based? && (poetry_lock || !standard_details)
->>>>>>> d3a76e5b
 
         :requirements
       end
