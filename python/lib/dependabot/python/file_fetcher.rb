--- conflicted
+++ resolved
@@ -25,22 +25,6 @@
       CONSTRAINT_REGEX = /^-c\s?(?<path>.*\.(?:txt|in))/
       DEPENDENCY_TYPES = %w(packages dev-packages).freeze
 
-<<<<<<< HEAD
-      sig do
-        override.params(
-          source: Dependabot::Source,
-          credentials: T::Array[Dependabot::Credential],
-          repo_contents_path: T.nilable(String),
-          options: T::Hash[String, String],
-          update_config: T.nilable(Dependabot::Config::UpdateConfig)
-        ).void
-      end
-      def initialize(source:, credentials:, repo_contents_path: nil, options: {}, update_config: nil)
-        super
-      end
-
-=======
->>>>>>> dd49f93a
       sig { override.params(filenames: T::Array[String]).returns(T::Boolean) }
       def self.required_files_in?(filenames)
         return true if filenames.any? { |name| name.end_with?(".txt", ".in") }
@@ -143,44 +127,26 @@
 
       sig { returns(T.nilable(Dependabot::DependencyFile)) }
       def setup_file
-<<<<<<< HEAD
-        return @setup_file if defined?(@setup_file)
-
-        @setup_file = T.let(fetch_file_if_present("setup.py"), T.nilable(Dependabot::DependencyFile))
-=======
         @setup_file ||= T.let(
           fetch_file_if_present("setup.py"),
           T.nilable(Dependabot::DependencyFile)
         )
->>>>>>> dd49f93a
       end
 
       sig { returns(T.nilable(Dependabot::DependencyFile)) }
       def setup_cfg_file
-<<<<<<< HEAD
-        return @setup_cfg_file if defined?(@setup_cfg_file)
-
-        @setup_cfg_file = T.let(fetch_file_if_present("setup.cfg"), T.nilable(Dependabot::DependencyFile))
-=======
         @setup_cfg_file ||= T.let(
           fetch_file_if_present("setup.cfg"),
           T.nilable(Dependabot::DependencyFile)
         )
->>>>>>> dd49f93a
       end
 
       sig { returns(T.nilable(Dependabot::DependencyFile)) }
       def pip_conf
-<<<<<<< HEAD
-        return @pip_conf if defined?(@pip_conf)
-
-        @pip_conf = T.let(fetch_support_file("pip.conf"), T.nilable(Dependabot::DependencyFile))
-=======
         @pip_conf ||= T.let(
           fetch_support_file("pip.conf"),
           T.nilable(Dependabot::DependencyFile)
         )
->>>>>>> dd49f93a
       end
 
       sig { returns(T.nilable(Dependabot::DependencyFile)) }
@@ -190,19 +156,8 @@
           return file if file
           return if [".", "/"].include?(directory)
 
-<<<<<<< HEAD
-        @python_version_file = T.let(fetch_support_file(".python-version"), T.nilable(Dependabot::DependencyFile))
-
-        return @python_version_file if @python_version_file
-        return if [".", "/"].include?(directory)
-
-        # Check the top-level for a .python-version file, too
-        reverse_path = Pathname.new(directory[0]).relative_path_from(directory)
-        @python_version_file =
-=======
           # Check the top-level for a .python-version file, too
           reverse_path = Pathname.new(directory[0]).relative_path_from(directory)
->>>>>>> dd49f93a
           fetch_support_file(File.join(reverse_path, ".python-version"))
             &.tap { |f| f.name = ".python-version" }
         end, T.nilable(Dependabot::DependencyFile))
@@ -210,72 +165,42 @@
 
       sig { returns(T.nilable(Dependabot::DependencyFile)) }
       def pipfile
-<<<<<<< HEAD
-        return @pipfile if defined?(@pipfile)
-
-        @pipfile = T.let(fetch_file_if_present("Pipfile"), T.nilable(Dependabot::DependencyFile))
-=======
         @pipfile ||= T.let(
           fetch_file_if_present("Pipfile"),
           T.nilable(Dependabot::DependencyFile)
         )
->>>>>>> dd49f93a
       end
 
       sig { returns(T.nilable(Dependabot::DependencyFile)) }
       def pipfile_lock
-<<<<<<< HEAD
-        return @pipfile_lock if defined?(@pipfile_lock)
-
-        @pipfile_lock = T.let(fetch_file_if_present("Pipfile.lock"), T.nilable(Dependabot::DependencyFile))
-=======
         @pipfile_lock ||= T.let(
           fetch_file_if_present("Pipfile.lock"),
           T.nilable(Dependabot::DependencyFile)
         )
->>>>>>> dd49f93a
       end
 
       sig { returns(T.nilable(Dependabot::DependencyFile)) }
       def pyproject
-<<<<<<< HEAD
-        return @pyproject if defined?(@pyproject)
-
-        @pyproject = T.let(fetch_file_if_present("pyproject.toml"), T.nilable(Dependabot::DependencyFile))
-=======
         @pyproject ||= T.let(
           fetch_file_if_present("pyproject.toml"),
           T.nilable(Dependabot::DependencyFile)
         )
->>>>>>> dd49f93a
       end
 
       sig { returns(T.nilable(Dependabot::DependencyFile)) }
       def poetry_lock
-<<<<<<< HEAD
-        return @poetry_lock if defined?(@poetry_lock)
-
-        @poetry_lock = T.let(fetch_file_if_present("poetry.lock"), T.nilable(Dependabot::DependencyFile))
-=======
         @poetry_lock ||= T.let(
           fetch_file_if_present("poetry.lock"),
           T.nilable(Dependabot::DependencyFile)
         )
->>>>>>> dd49f93a
       end
 
       sig { returns(T.nilable(Dependabot::DependencyFile)) }
       def pdm_lock
-<<<<<<< HEAD
-        return @pdm_lock if defined?(@pdm_lock)
-
-        @pdm_lock = T.let(fetch_file_if_present("pdm.lock"), T.nilable(Dependabot::DependencyFile))
-=======
         @pdm_lock ||= T.let(
           fetch_file_if_present("pdm.lock"),
           T.nilable(Dependabot::DependencyFile)
         )
->>>>>>> dd49f93a
       end
 
       sig { returns(T::Array[Dependabot::DependencyFile]) }
@@ -293,14 +218,10 @@
       def parsed_pipfile
         raise "No Pipfile" unless pipfile
 
-<<<<<<< HEAD
-        @parsed_pipfile ||= T.let(TomlRB.parse(T.must(pipfile).content), T.nilable(T::Hash[String, T.untyped]))
-=======
         @parsed_pipfile ||= T.let(
           TomlRB.parse(T.must(pipfile).content),
           T.nilable(T::Hash[String, T.untyped])
         )
->>>>>>> dd49f93a
       rescue TomlRB::ParseError, TomlRB::ValueOverwriteError
         raise Dependabot::DependencyFileNotParseable, T.must(pipfile).path
       end
@@ -309,14 +230,10 @@
       def parsed_pyproject
         raise "No pyproject.toml" unless pyproject
 
-<<<<<<< HEAD
-        @parsed_pyproject ||= T.let(TomlRB.parse(T.must(pyproject).content), T.nilable(T::Hash[String, T.untyped]))
-=======
         @parsed_pyproject ||= T.let(
           TomlRB.parse(T.must(pyproject).content),
           T.nilable(T::Hash[String, T.untyped])
         )
->>>>>>> dd49f93a
       rescue TomlRB::ParseError, TomlRB::ValueOverwriteError
         raise Dependabot::DependencyFileNotParseable, T.must(pyproject).path
       end
@@ -326,23 +243,6 @@
         @req_txt_and_in_files ||= T.let(begin
           files = T.let([], T::Array[Dependabot::DependencyFile])
 
-<<<<<<< HEAD
-        @req_txt_and_in_files = T.let([], T.nilable(T::Array[Dependabot::DependencyFile]))
-
-        repo_contents
-          .select { |f| f.type == "file" }
-          .select { |f| f.name.end_with?(".txt", ".in") }
-          .reject { |f| f.size > 500_000 }
-          .map { |f| fetch_file_from_host(f.name) }
-          .select { |f| requirements_file?(f) }
-          .each { |f| T.must(@req_txt_and_in_files) << f }
-
-        repo_contents
-          .select { |f| f.type == "dir" }
-          .each { |f| @req_txt_and_in_files = T.must(@req_txt_and_in_files) + req_files_for_dir(f) }
-
-        T.must(@req_txt_and_in_files)
-=======
           repo_contents
             .select { |f| f.type == "file" }
             .select { |f| f.name.end_with?(".txt", ".in") }
@@ -357,7 +257,6 @@
 
           files
         end, T.nilable(T::Array[Dependabot::DependencyFile]))
->>>>>>> dd49f93a
       end
 
       sig { params(requirements_dir: T.untyped).returns(T::Array[Dependabot::DependencyFile]) }
@@ -386,23 +285,6 @@
 
       sig { returns(T::Array[Dependabot::DependencyFile]) }
       def child_requirement_files
-<<<<<<< HEAD
-        @child_requirement_files ||= T.let(
-          begin
-            fetched_files = req_txt_and_in_files.dup
-            req_txt_and_in_files.flat_map do |requirement_file|
-              child_files = fetch_child_requirement_files(
-                file: requirement_file,
-                previously_fetched_files: fetched_files
-              )
-
-              fetched_files += child_files
-              child_files
-            end
-          end,
-          T.nilable(T::Array[Dependabot::DependencyFile])
-        )
-=======
         @child_requirement_files ||= T.let(begin
           fetched_files = req_txt_and_in_files.dup
           req_txt_and_in_files.flat_map do |requirement_file|
@@ -415,7 +297,6 @@
             child_files
           end
         end, T.nilable(T::Array[Dependabot::DependencyFile]))
->>>>>>> dd49f93a
       end
 
       sig do
@@ -649,18 +530,10 @@
 
       sig { returns(Dependabot::Python::PipCompileFileMatcher) }
       def pip_compile_file_matcher
-<<<<<<< HEAD
-        return T.must(@pip_compile_file_matcher) if defined?(@pip_compile_file_matcher)
-
-        @pip_compile_file_matcher = T.let(PipCompileFileMatcher.new(requirements_in_files),
-                                          T.nilable(PipCompileFileMatcher))
-        T.must(@pip_compile_file_matcher)
-=======
         @pip_compile_file_matcher ||= T.let(
           PipCompileFileMatcher.new(requirements_in_files),
           T.nilable(Dependabot::Python::PipCompileFileMatcher)
         )
->>>>>>> dd49f93a
       end
     end
     # rubocop:enable Metrics/ClassLength
