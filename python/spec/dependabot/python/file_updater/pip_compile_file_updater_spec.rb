--- conflicted
+++ resolved
@@ -532,17 +532,10 @@
       let(:dependency_version) { "5.2.7" }
       let(:dependency_previous_version) { "5.2.6" }
 
-<<<<<<< HEAD
-      it "adds vine as dependency" do
-        expect(updated_files.count).to eq(1)
-        expect(updated_files.first.content).to include("--resolver=backtracking")
-        expect(updated_files.first.content).to include("vine")
-=======
       it "adds python-dateutil as dependency" do
         expect(updated_files.count).to eq(1)
         expect(updated_files.first.content).to include("--resolver=backtracking")
         expect(updated_files.first.content).to include("python-dateutil")
->>>>>>> ca57adb4
       end
     end
 
