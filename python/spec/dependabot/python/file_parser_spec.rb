--- conflicted
+++ resolved
@@ -215,15 +215,9 @@
         )
       end
 
-<<<<<<< HEAD
-      describe "the first dependency" do
-        it "has the right details" do
-          expect(dependencies.map(&:name)).not_to match_array([])
-=======
       describe "the tarball dependency requirement" do
         it "is not parsed" do
           expect(dependencies).to eq([])
->>>>>>> 69f01216
         end
       end
     end
