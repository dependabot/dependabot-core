# typed: false
# frozen_string_literal: true

require "spec_helper"
require "dependabot/dependency_file"
require "dependabot/python"

RSpec.describe Dependabot::Python::FileParser::PyprojectFilesParser do
  let(:parser) { described_class.new(dependency_files: files) }

  let(:files) { [pyproject] }
  let(:pyproject) do
    Dependabot::DependencyFile.new(
      name: "pyproject.toml",
      content: pyproject_body
    )
  end
  let(:pyproject_body) do
    fixture("pyproject_files", pyproject_fixture_name)
  end

  describe "parse poetry files" do
    subject(:dependencies) { parser.dependency_set.dependencies }

    let(:pyproject_fixture_name) { "basic_poetry_dependencies.toml" }

    context "without a lockfile" do
      its(:length) { is_expected.to eq(15) }

      it "doesn't include the Python requirement" do
        expect(dependencies.map(&:name)).not_to include("python")
      end

      context "with a string declaration" do
        subject(:dependency) { dependencies.first }

        it "has the right details" do
          expect(dependency).to be_a(Dependabot::Dependency)
          expect(dependency.name).to eq("geopy")
          expect(dependency.version).to be_nil
          expect(dependency.requirements).to eq(
            [{
              requirement: "^1.13",
              file: "pyproject.toml",
              groups: ["dependencies"],
              source: nil
            }]
          )
        end
      end

      context "with an invalid requirement" do
        let(:pyproject_fixture_name) { "invalid_wildcard.toml" }

        it "raises a helpful error" do
          expect { parser.dependency_set }
            .to raise_error do |error|
              expect(error.class)
                .to eq(Dependabot::DependencyFileNotEvaluatable)
              expect(error.message)
                .to eq('Illformed requirement ["2.18.^"]')
            end
        end
      end

      context "with a path requirement" do
        subject(:dependency_names) { dependencies.map(&:name) }

        let(:pyproject_fixture_name) { "dir_dependency.toml" }

        it "excludes path dependency" do
          expect(dependency_names).not_to include("toml")
        end

        it "includes non-path dependencies" do
          expect(dependency_names).to include("pytest")
        end
      end

      context "with a git requirement" do
        subject(:dependency_names) { dependencies.map(&:name) }

        let(:pyproject_fixture_name) { "git_dependency.toml" }

        it "excludes git dependency" do
          expect(dependency_names).not_to include("toml")
        end

        it "includes non-git dependencies" do
          expect(dependency_names).to include("pytest")
        end
      end

      context "with a url requirement" do
        subject(:dependency_names) { dependencies.map(&:name) }

        let(:pyproject_fixture_name) { "url_dependency.toml" }

        it "excludes url dependency" do
          expect(dependency_names).not_to include("toml")
        end

        it "includes non-url dependencies" do
          expect(dependency_names).to include("pytest")
        end
      end

      context "with non-package mode" do
        let(:pyproject_fixture_name) { "poetry_non_package_mode.toml" }

        it "parses correctly with no metadata" do
          expect { parser.dependency_set }.not_to raise_error
        end
      end
    end

    context "with a lockfile" do
      let(:files) { [pyproject, poetry_lock] }
      let(:poetry_lock) do
        Dependabot::DependencyFile.new(
          name: "poetry.lock",
          content: poetry_lock_body
        )
      end
      let(:poetry_lock_body) do
        fixture("poetry_locks", poetry_lock_fixture_name)
      end
      let(:poetry_lock_fixture_name) { "poetry.lock" }

      its(:length) { is_expected.to eq(36) }

      it "doesn't include the Python requirement" do
        expect(dependencies.map(&:name)).not_to include("python")
      end

      describe "a development sub-dependency" do
        subject(:dep) { dependencies.find { |d| d.name == "click" } }

        its(:subdependency_metadata) do
          is_expected.to eq([{ production: false }])
        end
      end

      describe "a production sub-dependency" do
        subject(:dep) { dependencies.find { |d| d.name == "certifi" } }

        its(:subdependency_metadata) do
          is_expected.to eq([{ production: true }])
        end
      end

      context "with a path dependency" do
        subject(:dependency_names) { dependencies.map(&:name) }

        let(:pyproject_fixture_name) { "dir_dependency.toml" }
        let(:poetry_lock_fixture_name) { "dir_dependency.lock" }

        it "excludes the path dependency" do
          expect(dependency_names).not_to include("toml")
        end

        it "includes non-path dependencies" do
          expect(dependency_names).to include("pytest")
        end
      end

      context "with a git dependency" do
        let(:pyproject_fixture_name) { "git_dependency.toml" }
        let(:poetry_lock_fixture_name) { "git_dependency.lock" }

        it "excludes the git dependency" do
          expect(dependencies.map(&:name)).not_to include("toml")
        end
      end

      context "with a url dependency" do
        let(:pyproject_fixture_name) { "url_dependency.toml" }
        let(:poetry_lock_fixture_name) { "url_dependency.lock" }

        it "excludes the url dependency" do
          expect(dependencies.map(&:name)).not_to include("toml")
        end
      end

      context "with a manifest declaration" do
        subject(:dependency) { dependencies.find { |f| f.name == "geopy" } }

        it "has the right details" do
          expect(dependency).to be_a(Dependabot::Dependency)
          expect(dependency.name).to eq("geopy")
          expect(dependency.version).to eq("1.14.0")
          expect(dependency.requirements).to eq(
            [{
              requirement: "^1.13",
              file: "pyproject.toml",
              groups: ["dependencies"],
              source: nil
            }]
          )
        end

        context "when having a name that needs normalising" do
          subject(:dependency) { dependencies.find { |f| f.name == "pillow" } }

          it "has the right details" do
            expect(dependency).to be_a(Dependabot::Dependency)
            expect(dependency.name).to eq("pillow")
            expect(dependency.version).to eq("5.1.0")
            expect(dependency.requirements).to eq(
              [{
                requirement: "^5.1",
                file: "pyproject.toml",
                groups: ["dependencies"],
                source: nil
              }]
            )
          end
        end
      end

      context "without a manifest declaration" do
        subject(:dependency) { dependencies.find { |f| f.name == "appdirs" } }

        it "has the right details" do
          expect(dependency).to be_a(Dependabot::Dependency)
          expect(dependency.name).to eq("appdirs")
          expect(dependency.version).to eq("1.4.3")
          expect(dependency.requirements).to eq([])
        end
      end
    end

    context "with group dependencies" do
      subject(:dependency_names) { dependencies.map(&:name) }

      let(:pyproject_fixture_name) { "poetry_group_dependencies.toml" }

      it "includes dev-dependencies and group.dev.dependencies" do
        expect(dependency_names).to include("black")
        expect(dependency_names).to include("pytest")
      end

      it "includes other group dependencies" do
        expect(dependency_names).to include("sphinx")
      end
    end

    context "with package specify source" do
      subject(:dependency) { dependencies.find { |f| f.name == "black" } }

      let(:pyproject_fixture_name) { "package_specify_source.toml" }

      it "specifies a package source" do
        expect(dependency.requirements[0][:source]).to eq("custom")
      end
    end
  end

  describe "parse standard python files" do
    subject(:dependencies) { parser.dependency_set.dependencies }

    let(:pyproject_fixture_name) { "standard_python.toml" }

    # fixture has 1 build system requires and plus 1 dependencies exists

    its(:length) { is_expected.to eq(2) }

    context "with a string declaration" do
      subject(:dependency) { dependencies.first }

      it "has the right details" do
        expect(dependency).to be_a(Dependabot::Dependency)
        expect(dependency.name).to eq("ansys-templates")
        expect(dependency.version).to eq("0.3.0")
        expect(dependency.requirements).to eq(
          [{
            requirement: "==0.3.0",
            file: "pyproject.toml",
            groups: ["dependencies"],
            source: nil
          }]
        )
        expect(dependency).to be_production
      end
    end

    context "without dependencies" do
      subject(:dependencies) { parser.dependency_set.dependencies }

      let(:pyproject_fixture_name) { "no_dependencies.toml" }

      # fixture has 1 build system requires and no dependencies or
      # optional dependencies exists

      its(:length) { is_expected.to eq(1) }
    end

    context "with dependencies with empty requirements" do
      subject(:dependencies) { parser.dependency_set.dependencies }

      let(:pyproject_fixture_name) { "no_requirements.toml" }

      its(:length) { is_expected.to eq(0) }
    end

    context "with a PDM project" do
      subject(:dependencies) { parser.dependency_set.dependencies }

      let(:pyproject_fixture_name) { "pdm_example.toml" }
      let(:pdm_lock) do
        Dependabot::DependencyFile.new(
          name: "pdm.lock",
          content: pdm_lock_body
        )
      end
      let(:pdm_lock_body) do
        fixture("poetry_locks", poetry_lock_fixture_name)
      end
      let(:poetry_lock_fixture_name) { "pdm_example.lock" }
      let(:files) { [pyproject, pdm_lock] }

      its(:length) { is_expected.to eq(0) }

      context "when a leftover poetry.lock is present" do
        let(:poetry_lock) do
          Dependabot::DependencyFile.new(
            name: "poetry.lock",
            content: poetry_lock_body
          )
        end
        let(:poetry_lock_body) do
          fixture("poetry_locks", poetry_lock_fixture_name)
        end
        let(:poetry_lock_fixture_name) { "poetry.lock" }

        let(:files) { [pyproject, pdm_lock, poetry_lock] }

        its(:length) { is_expected.to eq(0) }
      end
    end

    context "with optional dependencies" do
      subject(:dependencies) { parser.dependency_set.dependencies }

      let(:pyproject_fixture_name) { "optional_dependencies.toml" }

      # fixture has 1 runtime dependency, plus 4 optional dependencies, but one
      # is ignored because it has markers, plus 1 is build system requires
      its(:length) { is_expected.to eq(5) }
    end

    context "with optional dependencies only" do
      subject(:dependencies) { parser.dependency_set.dependencies }

      let(:pyproject_fixture_name) { "optional_dependencies_only.toml" }

      its(:length) { is_expected.to be > 0 }
    end

    describe "parse standard python files" do
      subject(:dependencies) { parser.dependency_set.dependencies }

      let(:pyproject_fixture_name) { "pyproject_1_0_0.toml" }

      # fixture has 1 build system requires and plus 1 dependencies exists

      its(:length) { is_expected.to eq(1) }

      context "with a string declaration" do
        subject(:dependency) { dependencies.first }

        it "has the right details" do
          expect(dependency).to be_a(Dependabot::Dependency)
          expect(dependency.name).to eq("pydantic")
          expect(dependency.version).to eq("2.7.0")
        end
      end

      context "without dependencies" do
        subject(:dependencies) { parser.dependency_set.dependencies }

        let(:pyproject_fixture_name) { "pyproject_1_0_0_nodeps.toml" }

        # fixture has 1 build system requires and no dependencies or
        # optional dependencies exists

        its(:length) { is_expected.to eq(0) }
      end

      context "with optional dependencies only" do
        subject(:dependencies) { parser.dependency_set.dependencies }

        let(:pyproject_fixture_name) { "pyproject_1_0_0_optional_deps.toml" }

        its(:length) { is_expected.to be > 0 }
      end

      context "with PEP 621 and Poetry configuration" do
        subject(:dependencies) { parser.dependency_set.dependencies }

        let(:pyproject_fixture_name) { "pep621_with_poetry.toml" }

        its(:length) { is_expected.to eq(2) }

        it "has the correct dependencies with requirement types" do
          expect(dependencies.map(&:name)).to contain_exactly("fastapi", "pydantic")
<<<<<<< HEAD
          
          fastapi = dependencies.find { |d| d.name == "fastapi" }
          expect(fastapi.version).to eq("0.115.5")
          expect(fastapi.requirements.first[:groups]).to eq(["dependencies"])
          
=======

          fastapi = dependencies.find { |d| d.name == "fastapi" }
          expect(fastapi.version).to eq("0.115.5")
          expect(fastapi.requirements.first[:groups]).to eq(["dependencies"])

>>>>>>> d3a76e5b
          pydantic = dependencies.find { |d| d.name == "pydantic" }
          expect(pydantic.version).to eq("2.8.2")
          expect(pydantic.requirements.first[:groups]).to eq(["dependencies"])
        end
      end
    end

    describe "with pep 735" do
      subject(:dependencies) { parser.dependency_set.dependencies }

      let(:pyproject_fixture_name) { "pep735_exact_requirement.toml" }

      # looks like this:

      ###
      # dependencies = []
      #
      # [dependency-groups]
      # test = [
      #   "pytest==8.0.0",
      # ]
      # dev = ["requests==2.18.0", {include-group = "test"}]

      its(:length) { is_expected.to eq(2) }

      it "has both dependencies" do
        expected_deps = [
          { name: "pytest", version: "8.0.0" },
          { name: "requests", version: "2.18.0" }
        ]

        actual_deps = dependencies.map { |dep| { name: dep.name, version: dep.version } }
        expect(actual_deps).to match_array(expected_deps)
      end
    end
  end
end<|MERGE_RESOLUTION|>--- conflicted
+++ resolved
@@ -404,19 +404,11 @@
 
         it "has the correct dependencies with requirement types" do
           expect(dependencies.map(&:name)).to contain_exactly("fastapi", "pydantic")
-<<<<<<< HEAD
-          
+
           fastapi = dependencies.find { |d| d.name == "fastapi" }
           expect(fastapi.version).to eq("0.115.5")
           expect(fastapi.requirements.first[:groups]).to eq(["dependencies"])
-          
-=======
-
-          fastapi = dependencies.find { |d| d.name == "fastapi" }
-          expect(fastapi.version).to eq("0.115.5")
-          expect(fastapi.requirements.first[:groups]).to eq(["dependencies"])
-
->>>>>>> d3a76e5b
+
           pydantic = dependencies.find { |d| d.name == "pydantic" }
           expect(pydantic.version).to eq("2.8.2")
           expect(pydantic.requirements.first[:groups]).to eq(["dependencies"])
