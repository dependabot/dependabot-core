--- conflicted
+++ resolved
@@ -34,27 +34,6 @@
 # Although it is convenient when debugging to be able to quickly flip through environments.
 RUN mkdir "${PYENV_ROOT}/versions"
 
-<<<<<<< HEAD
-=======
-## 3.8
-# Docker doesn't support parametrizing `COPY --from:python:$PY_1_23-bookworm`, so work around it using an alias.
-# TODO: If upstream adds support for Ubuntu, use that instead of Debian as the base suffix: https://github.com/docker-library/python/pull/791
-FROM docker.io/library/python:$PY_3_8-bookworm AS upstream-python-3.8
-FROM python-core AS python-3.8
-ARG PYTHON_INSTALL_LOCATION="$PYENV_ROOT/versions/$PY_3_8"
-COPY --from=upstream-python-3.8 --chown=dependabot:dependabot /usr/local/bin $PYTHON_INSTALL_LOCATION/bin
-COPY --from=upstream-python-3.8 --chown=dependabot:dependabot /usr/local/include $PYTHON_INSTALL_LOCATION/include
-COPY --from=upstream-python-3.8 --chown=dependabot:dependabot /usr/local/lib $PYTHON_INSTALL_LOCATION/lib
-# `pip` and other scripts need their shebangs rewritten for the new location
-RUN find $PYTHON_INSTALL_LOCATION/bin -type f -exec sed -i "1s|^#!/usr/local/bin/python|#!$PYTHON_INSTALL_LOCATION/bin/python|" {} +
-# Ensure pyenv works and it's the python version we expect
-RUN PYENV_VERSION=$PY_3_8 pyenv exec python --version | grep "Python $PY_3_8" || exit 1
-RUN bash /opt/python/helpers/build $PY_3_8
-# This python environment occupies ~0.5 GB and gets used for a fraction of jobs, so store it compressed.
-RUN cd $PYENV_ROOT/versions \
-  && tar -acf $PY_3_8.tar.zst $PY_3_8
-
->>>>>>> 17dc47ad
 ## 3.9
 # Docker doesn't support parametrizing `COPY --from:python:$PY_1_23-bookworm`, so work around it using an alias.
 # TODO: If upstream adds support for Ubuntu, use that instead of Debian as the base suffix: https://github.com/docker-library/python/pull/791
