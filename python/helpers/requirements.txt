--- conflicted
+++ resolved
@@ -1,16 +1,3 @@
-<<<<<<< HEAD
-pip==21.3.1
-pip-tools==6.4.0
-flake8==4.0.1
-hashin==0.17.0
-pipenv==2022.1.8
-pipfile==0.0.2
-poetry==1.1.12
-wheel==0.37.1
-
-# Some dependencies will only install if Cython is present
-Cython==0.29.26
-=======
 pip>=21.3.1,<22.2.3  # Range maintains py36 support TODO: Review python 3.6 support in April 2023 (eol ubuntu 18.04)
 pip-tools>=6.4.0,<6.8.1  # Range maintains py36 support TODO: Review python 3.6 support in April 2023 (eol ubuntu 18.04)
 flake8==5.0.4
@@ -21,5 +8,4 @@
 wheel==0.37.1
 
 # Some dependencies will only install if Cython is present
-Cython==0.29.32
->>>>>>> 69f01216
+Cython==0.29.32