--- conflicted
+++ resolved
@@ -466,13 +466,9 @@
   $options[:pr_count] = dependencies.length
 end
 
-<<<<<<< HEAD
 puts "Exclusions: #{$options[:exclusions]}"
 
 dependencies.each do |dep| unless $options[:exclusions].include?(dep.name)
-=======
-dependencies.each do |dep|
->>>>>>> a72ddc87
 
   if count == $options[:pr_count]
     break
@@ -557,17 +553,12 @@
   next
 end
 
-<<<<<<< HEAD
-pull_request_creator.create
-
-=======
 parsed_response = JSON.parse(response.body)
   if parsed_response.nil? || parsed_response.fetch("pullRequestId", nil).nil?
     puts "Error occurred while creating pull request. Response status code:#{response.status}
     and error message:#{parsed_response.fetch("message", nil)}"
   else
    count += 1
->>>>>>> a72ddc87
-end
-
+  end
+end
 end