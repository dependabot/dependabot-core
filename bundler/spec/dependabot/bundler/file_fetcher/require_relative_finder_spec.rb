# typed: false
# frozen_string_literal: true

require "spec_helper"
require "dependabot/dependency"
require "dependabot/dependency_file"
require "dependabot/bundler/file_fetcher/require_relative_finder"

RSpec.describe Dependabot::Bundler::FileFetcher::RequireRelativeFinder do
  let(:finder) { described_class.new(file: file) }

  let(:file) do
    Dependabot::DependencyFile.new(content: file_body, name: file_name)
  end
  let(:file_name) { "Gemfile" }

  describe "#require_relative_paths" do
    subject(:require_relative_paths) { finder.require_relative_paths }

    context "when the file does not include any relative paths" do
      let(:file_body) { bundler_project_dependency_file("gemfile", filename: "Gemfile").content }
      it { is_expected.to eq([]) }
    end

    context "with invalid Ruby in the Gemfile" do
      let(:file_body) { bundler_project_dependency_file("invalid_ruby", filename: "Gemfile").content }

      it "raises a helpful error" do
        suppress_output do
          expect { finder.require_relative_paths }.to raise_error do |error|
            expect(error).to be_a(Dependabot::DependencyFileNotParseable)
            expect(error.file_name).to eq("Gemfile")
          end
        end
      end
    end

    context "when the file does include a relative path" do
      let(:file_body) do
        bundler_project_dependency_file("includes_require_relative_gemfile", filename: "nested/Gemfile").content
      end

      it { is_expected.to eq(["../some_other_file.rb"]) }

      context "when dealing with a file that includes a .rb suffix" do
        let(:file_body) do
          'require_relative "../some_other_file.rb"'
        end
        it { is_expected.to eq(["../some_other_file.rb"]) }
      end

      # rubocop:disable Lint/InterpolationCheck
      context "when the file body needs to be evaluated" do
        let(:file_body) do
          'require_relative "./my_file_#{raise %(hell)}"'
        end
        it { is_expected.to eq([]) }
      end

      context "when the file body can't be evaluated" do
        let(:file_body) do
          'require_relative "./my_file_#{unknown_var}"'
<<<<<<< HEAD
=======

>>>>>>> 7398883e
        end
        it { is_expected.to eq([]) }
      end
      # rubocop:enable Lint/InterpolationCheck

      context "when dealing with a file that is already nested" do
        let(:file_name) { "deeply/nested/Gemfile" }
        it { is_expected.to eq(["deeply/some_other_file.rb"]) }
      end
    end
  end
end<|MERGE_RESOLUTION|>--- conflicted
+++ resolved
@@ -19,6 +19,7 @@
 
     context "when the file does not include any relative paths" do
       let(:file_body) { bundler_project_dependency_file("gemfile", filename: "Gemfile").content }
+
       it { is_expected.to eq([]) }
     end
 
@@ -60,10 +61,6 @@
       context "when the file body can't be evaluated" do
         let(:file_body) do
           'require_relative "./my_file_#{unknown_var}"'
-<<<<<<< HEAD
-=======
-
->>>>>>> 7398883e
         end
         it { is_expected.to eq([]) }
       end
