--- conflicted
+++ resolved
@@ -60,18 +60,10 @@
         it { is_expected.to eq([]) }
       end
 
-<<<<<<< HEAD
       context "when the file body can't be evaluated" do
         let(:file_body) do
           'require_relative "./my_file_#{unknown_var}"'
-=======
-        context "when it can't be" do
-          let(:file_body) do
-            'require_relative "./my_file_#{unknown_var}"'
-          end
 
-          it { is_expected.to eq([]) }
->>>>>>> 13bf8117
         end
         it { is_expected.to eq([]) }
       end
