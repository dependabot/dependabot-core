# typed: strict
# frozen_string_literal: true

require "json"
require "time"
require "cgi"
require "excon"
require "nokogiri"
require "sorbet-runtime"
require "dependabot/registry_client"
require "dependabot/bundler"
require "dependabot/package/package_release"
require "dependabot/package/package_details"

module Dependabot
  module Bundler
    module Package
      class PackageDetailsFetcher
        extend T::Sig

        require_relative "../update_checker/shared_bundler_helpers"
        include Dependabot::Bundler::UpdateChecker::SharedBundlerHelpers

        RELEASES_URL = "%s/api/v1/versions/%s.json"
        GEM_URL = "%s/gems/%s.gem"
        PACKAGE_TYPE = "gem"
        PACKAGE_LANGUAGE = "ruby"
        APPLICATION_JSON = "application/json"
        RUBYGEMS = "rubygems"

        sig do
          params(
            dependency: Dependabot::Dependency,
            dependency_files: T::Array[Dependabot::DependencyFile],
            credentials: T::Array[Dependabot::Credential]
          ).void
        end
        def initialize(dependency:, dependency_files:, credentials:)
          @dependency = dependency
          @dependency_files = dependency_files
          @credentials = credentials

          @source_type = T.let(nil, T.nilable(String))
        end

        sig { returns(Dependabot::Dependency) }
        attr_reader :dependency

        sig { returns(T::Array[T.untyped]) }
        attr_reader :dependency_files

        sig { returns(T::Array[T.untyped]) }
        attr_reader :credentials

        sig { returns(Dependabot::Package::PackageDetails) }
        def fetch
          rubygems_versions
        end

        private

        # Example JSON Response Format:
        # eg https://rubygems.org/api/v1/versions/dependabot-common.json
        # response:
        # [
        # {
        #   authors: "Dependabot",
        #   built_at: "2025-03-20T00:00:00.000Z",
        #   created_at: "2025-03-20T14:48:33.295Z",
        #   description: "Dependabot-Common provides the shared code used across Dependabot. If you want support for
        #                 multiple package managers, you probably want the meta-gem dependabot-omnibus.",
        #   downloads_count: 382,
        #   metadata: {
        #   changelog_uri: "https://github.com/dependabot/dependabot-core/releases/tag/v0.302.0",
        #   bug_tracker_uri: "https://github.com/dependabot/dependabot-core/issues"
        #   },
        #   number: "0.302.0",
        #   summary: "Shared code used across Dependabot Core",
        #   platform: "ruby",
        #   rubygems_version: ">= 3.3.7",
        #   ruby_version: ">= 3.1.0",
        #   prerelease: false,
        #   licenses: [
        #   "MIT"
        #   ],
        #   requirements: [ ],
        #   sha: "e8ef286a91add81534c297425f2f2efc0c5671f3307307f7fad62c059ed8fca2",
        #   spec_sha: "cd0ac8f3462449bf19e7356dbc2ec83eec378b41702e03221ededc49875b1e1c"
        #   },
        #   {
        #   authors: "Dependabot",
        #   built_at: "2025-03-14T00:00:00.000Z",
        #   created_at: "2025-03-14T18:46:18.547Z",
        #   description: "Dependabot-Common provides the shared code used across Dependabot. If you want support for
        #                 multiple package managers, you probably want the meta-gem dependabot-omnibus.",
        #   downloads_count: 324,
        #   metadata: {
        #   changelog_uri: "https://github.com/dependabot/dependabot-core/releases/tag/v0.301.1",
        #   bug_tracker_uri: "https://github.com/dependabot/dependabot-core/issues"
        #   },
        #   number: "0.301.1",
        #   summary: "Shared code used across Dependabot Core",
        #   platform: "ruby",
        #   rubygems_version: ">= 3.3.7",
        #   ruby_version: ">= 3.1.0",
        #   prerelease: false,
        #   licenses: [
        #   "MIT"
        #   ],
        #   requirements: [ ],
        #   sha: "47e5948069571271d72c12f8c03106b415a00550857b6c5fb22aeb780cfe1da7",
        #   spec_sha: "7191388ac6fa0ea72ed7588f848b2b244a0dc5a4ec3e6b7c9d395296b0fa93d9"
        #   },
        # ...
        # ]
        sig { returns(Dependabot::Package::PackageDetails) }
        def rubygems_versions
          registry_url = get_url_from_dependency(dependency) || "https://rubygems.org"

          # TODO: Github private registry support
          # registry_url = "https://rubygems.pkg.github.com/#{OWNER_NAME}"
          # Corresponding API URL:
          # curl  -H "Accept: application/json" \
          #       -H "Authorization: Bearer <<TOKEN>>" \
          #       https://api.github.com/orgs/dsp-testing/packages/rubygems/json/version
          parsed_url = begin
            URI.parse(registry_url)
          rescue URI::InvalidURIError
            raise "Invalid registry URL: #{registry_url}"
          end
          return package_details([]) if parsed_url.host == "rubygems.pkg.github.com"

          response = registry_json_response_for_dependency(registry_url)
<<<<<<< HEAD
          unless response.status == 200
            error_details = "Status: #{response.status}"
            error_message = "Failed to fetch versions for '#{dependency.name}' from '#{registry_url}'. #{error_details}"
            Dependabot.logger.info(error_message)
            return package_details([])
          end
          registry_url = get_url_from_dependency(dependency) || "https://rubygems.org" # Get registry_url
=======
          raise unless response.status == 200
>>>>>>> 07719ea3

          registry_url = get_url_from_dependency(dependency) || "https://rubygems.org" # Get registry_url

          package_releases = JSON.parse(response.body).map do |release|
            gem_name_with_version = "#{@dependency.name}-#{release['number']}"
            package_release(
              version: release["number"],
              released_at: Time.parse(release["created_at"]),
              downloads: release["downloads_count"],
              url: format(GEM_URL, registry_url, gem_name_with_version),
              ruby_version: release["ruby_version"]
            )
          end

          package_details(package_releases)
        end

        sig { params(dependency: T.untyped).returns(T.nilable(String)) }
        def get_url_from_dependency(dependency)
          return nil unless dependency&.requirements&.any?

          first_requirement = dependency.requirements.first
          return nil unless first_requirement && first_requirement[:source]

          url = T.let(first_requirement[:source][:url], T.nilable(String))
          return nil unless url

          url.end_with?("/") ? url.chop : url
        end

        sig { params(registry_url: T.nilable(String)).returns(Excon::Response) }
        def registry_json_response_for_dependency(registry_url = "https://rubygems.org")
          url = format(RELEASES_URL, registry_url, dependency.name)

          Dependabot::RegistryClient.get(
            url: url,
            headers: { "Accept" => APPLICATION_JSON }
          )
        end

        sig { params(req_string: String).returns(Requirement) }
        def language_requirement(req_string)
          Requirement.new(req_string)
        end

        sig { override.returns(String) }
        def bundler_version
          @bundler_version ||= T.let(Helpers.bundler_version(lockfile), T.nilable(String))
        end

        sig do
          params(releases: T::Array[Dependabot::Package::PackageRelease])
            .returns(Dependabot::Package::PackageDetails)
        end
        def package_details(releases)
          @package_details ||= T.let(
            Dependabot::Package::PackageDetails.new(
              dependency: dependency,
              releases: releases.reverse.uniq(&:version)
            ), T.nilable(Dependabot::Package::PackageDetails)
          )
        end

        sig do
          params(
            version: String,
            released_at: Time,
            downloads: Integer,
            url: String,
            ruby_version: T.nilable(String),
            yanked: T::Boolean
          ).returns(Dependabot::Package::PackageRelease)
        end
        def package_release(version:, released_at:, downloads:, url:, ruby_version:, yanked: false)
          Dependabot::Package::PackageRelease.new(
            version: Dependabot::Bundler::Version.new(version),
            released_at: released_at,
            yanked: yanked,
            yanked_reason: nil,
            downloads: downloads,
            url: url,
            package_type: PACKAGE_TYPE,
            language: Dependabot::Package::PackageLanguage.new(
              name: PACKAGE_LANGUAGE,
              version: nil,
              requirement: ruby_version ? language_requirement(ruby_version) : nil
            )
          )
        end
      end
    end
  end
end<|MERGE_RESOLUTION|>--- conflicted
+++ resolved
@@ -131,18 +131,14 @@
           return package_details([]) if parsed_url.host == "rubygems.pkg.github.com"
 
           response = registry_json_response_for_dependency(registry_url)
-<<<<<<< HEAD
+
           unless response.status == 200
             error_details = "Status: #{response.status}"
             error_message = "Failed to fetch versions for '#{dependency.name}' from '#{registry_url}'. #{error_details}"
             Dependabot.logger.info(error_message)
             return package_details([])
           end
-          registry_url = get_url_from_dependency(dependency) || "https://rubygems.org" # Get registry_url
-=======
-          raise unless response.status == 200
->>>>>>> 07719ea3
-
+          
           registry_url = get_url_from_dependency(dependency) || "https://rubygems.org" # Get registry_url
 
           package_releases = JSON.parse(response.body).map do |release|
