# typed: strict
# frozen_string_literal: true

require "bundler"
require "sorbet-runtime"
require "dependabot/shared_helpers"

module Dependabot
  module Bundler
    module NativeHelpers
      extend T::Sig
      extend T::Generic

      class BundleCommand
        extend T::Sig

        MAX_SECONDS = 1800
        MIN_SECONDS = 60

<<<<<<< HEAD
        def initialize(timeout_seconds, ruby_cmd)
          @ruby_cmd = ruby_cmd || :ruby
          @timeout_seconds = clamp(timeout_seconds)
=======
        sig { params(timeout_seconds: T.nilable(Integer)).void }
        def initialize(timeout_seconds)
          @timeout_seconds = T.let(clamp(timeout_seconds), Integer)
>>>>>>> 0554c121
        end

        sig { params(script: String).returns(String) }
        def build(script)
          [timeout_command, @ruby_cmd, script].compact.join(" ")
        end

        private

<<<<<<< HEAD
        attr_reader :timeout_seconds, :ruby_cmd
=======
        sig { returns(Integer) }
        attr_reader :timeout_seconds
>>>>>>> 0554c121

        sig { returns(T.nilable(String)) }
        def timeout_command
          "timeout -s HUP #{timeout_seconds}" unless timeout_seconds.zero?
        end

        sig { params(seconds: T.nilable(Integer)).returns(Integer) }
        def clamp(seconds)
          return 0 unless seconds

          seconds.to_i.clamp(MIN_SECONDS, MAX_SECONDS)
        end
      end

      sig do
        params(
          function: String,
          args: T::Hash[Symbol, String],
          bundler_version: String,
          options: T::Hash[Symbol, T.untyped]
        )
          .returns(T.untyped)
      end
      def self.run_bundler_subprocess(function:, args:, bundler_version:, options: {})
        # Run helper suprocess with all bundler-related ENV variables removed
        helpers_path = versioned_helper_path(bundler_version)
        ::Bundler.with_original_env do
<<<<<<< HEAD
          command = BundleCommand.
                    new(options[:timeout_per_operation_seconds], options[:ruby_cmd]).
                    build(File.join(helpers_path, "run.rb"))
=======
          command = BundleCommand
                    .new(options[:timeout_per_operation_seconds])
                    .build(File.join(helpers_path, "run.rb"))
>>>>>>> 0554c121
          SharedHelpers.run_helper_subprocess(
            command: command,
            function: function,
            args: args,
            env: {
              # Set BUNDLE_PATH to a thread-safe location
              "BUNDLE_PATH" => File.join(Dependabot::Utils::BUMP_TMP_DIR_PATH, ".bundle"),
              # Set GEM_HOME to where the proper version of Bundler is installed
              "GEM_HOME" => File.join(helpers_path, ".bundle")
            }
          )
        rescue SharedHelpers::HelperSubprocessFailed => e
          # TODO: Remove once we stop stubbing out the V2 native helper
          raise Dependabot::NotImplemented, e.message if e.error_class == "Functions::NotImplementedError"

          raise
        end
      end

      sig { params(bundler_major_version: String).returns(String) }
      def self.versioned_helper_path(bundler_major_version)
        File.join(native_helpers_root, "v#{bundler_major_version}")
      end

      sig { returns(String) }
      def self.native_helpers_root
        helpers_root = ENV.fetch("DEPENDABOT_NATIVE_HELPERS_PATH", nil)
        return File.join(helpers_root, "bundler") unless helpers_root.nil?

        File.expand_path("../../../helpers", __dir__)
      end
    end
  end
end<|MERGE_RESOLUTION|>--- conflicted
+++ resolved
@@ -17,15 +17,10 @@
         MAX_SECONDS = 1800
         MIN_SECONDS = 60
 
-<<<<<<< HEAD
+        sig { params(timeout_seconds: T.nilable(Integer), ruby_cmd: T.nilable(String)).void }
         def initialize(timeout_seconds, ruby_cmd)
           @ruby_cmd = ruby_cmd || :ruby
-          @timeout_seconds = clamp(timeout_seconds)
-=======
-        sig { params(timeout_seconds: T.nilable(Integer)).void }
-        def initialize(timeout_seconds)
           @timeout_seconds = T.let(clamp(timeout_seconds), Integer)
->>>>>>> 0554c121
         end
 
         sig { params(script: String).returns(String) }
@@ -35,12 +30,8 @@
 
         private
 
-<<<<<<< HEAD
+        sig { returns(Integer) }
         attr_reader :timeout_seconds, :ruby_cmd
-=======
-        sig { returns(Integer) }
-        attr_reader :timeout_seconds
->>>>>>> 0554c121
 
         sig { returns(T.nilable(String)) }
         def timeout_command
@@ -68,15 +59,9 @@
         # Run helper suprocess with all bundler-related ENV variables removed
         helpers_path = versioned_helper_path(bundler_version)
         ::Bundler.with_original_env do
-<<<<<<< HEAD
-          command = BundleCommand.
-                    new(options[:timeout_per_operation_seconds], options[:ruby_cmd]).
-                    build(File.join(helpers_path, "run.rb"))
-=======
           command = BundleCommand
-                    .new(options[:timeout_per_operation_seconds])
+                    .new(options[:timeout_per_operation_seconds], options[:ruby_cmd]).
                     .build(File.join(helpers_path, "run.rb"))
->>>>>>> 0554c121
           SharedHelpers.run_helper_subprocess(
             command: command,
             function: function,
