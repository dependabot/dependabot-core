{
  // Use IntelliSense to learn about possible attributes.
  // Hover to view descriptions of existing attributes.
  // For more information, visit: https://go.microsoft.com/fwlink/?linkid=830387
  "version": "0.2.0",
  "configurations": [
    {
      "name": "Debug dry run",
      "type": "Ruby",
      "request": "launch",
      "program": "${workspaceRoot}/bin/dry-run.rb",
      "cwd": "${workspaceRoot}",
      "useBundler": true,
      "args": [
        "${input:package_manager}",
        "${input:repository}"
      ],
      "env": {
<<<<<<< HEAD
        "LOCAL_GITHUB_ACCESS_TOKEN":""
=======
        "LOCAL_GITHUB_ACCESS_TOKEN": ""
>>>>>>> 79cc3738
      }
    }
  ],
  "inputs": [
    {
      "type": "pickString",
      "id": "package_manager",
      "description": "What type of package manager do you want to debug?",
      "options": [
        "bundler",
        "cargo",
        "composer",
        "dep",
        "docker",
        "elm",
        "go_modules",
        "gradle",
        "hex",
        "maven",
        "npm_and_yarn",
        "nuget",
        "pip",
        "submodules",
        "terraform"
      ],
      "default": "npm_and_yarn"
    },
    {
      "type": "promptString",
      "id": "repository",
      "description": "Enter the name of the repository to scan.",
      "default": "GiriB/rush-example"
    }
  ]
}<|MERGE_RESOLUTION|>--- conflicted
+++ resolved
@@ -14,14 +14,7 @@
       "args": [
         "${input:package_manager}",
         "${input:repository}"
-      ],
-      "env": {
-<<<<<<< HEAD
-        "LOCAL_GITHUB_ACCESS_TOKEN":""
-=======
-        "LOCAL_GITHUB_ACCESS_TOKEN": ""
->>>>>>> 79cc3738
-      }
+      ]
     }
   ],
   "inputs": [
