--- conflicted
+++ resolved
@@ -173,7 +173,6 @@
       interval: "weekly"
       day: "sunday"
       time: "16:00"
-<<<<<<< HEAD
   - package-ecosystem: "maven"
     directory: "/maven/lib/dependabot/maven/"
     schedule:
@@ -186,7 +185,6 @@
       interval: "weekly"
       day: "sunday"
       time: "16:00"
-=======
   - package-ecosystem: "docker"
     directory: "/uv"
     multi-ecosystem-group: "uv-ecosystem"
@@ -198,5 +196,4 @@
     ignore:
       # TODO: Remove when we drop support for Python 3.10
       - dependency-name: "tomli"
-        update-types: [ "version-update:semver-major" ]
->>>>>>> a8f3559f
+        update-types: [ "version-update:semver-major" ]