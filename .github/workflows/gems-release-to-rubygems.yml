name: Gems - Release to RubyGems
on: # yamllint disable-line rule:truthy
  release:
    # It's fine to trigger on every release because if we tag a release w/o
    # bumping the Gem version, RubyGems will reject it with an error that the
    # version is already live.
    types: [published]

jobs:
  release-gems:
    name: Release gems to rubygems.org
    runs-on: ubuntu-latest

    permissions:
      contents: read

    steps:
      - uses: actions/checkout@11bd71901bbe5b1630ceea73d27597364c9af683 # v4.2.2
<<<<<<< HEAD
      - uses: ruby/setup-ruby@32110d4e311bd8996b2a82bf2a43b714ccc91777 # v1.221.0
=======
      - uses: ruby/setup-ruby@922ebc4c5262cd14e07bb0e1db020984b6c064fe # v1.226.0
>>>>>>> 3275ce57
      - run: |
          [ -d ~/.gem ] || mkdir ~/.gem
          echo "---" > ~/.gem/credentials
          echo ":rubygems_api_key: ${{ secrets.RUBYGEMS_API_KEY_WITH_SCOPE_LIMITED_TO_PUSH }}" > ~/.gem/credentials
          chmod 0600 ~/.gem/credentials
          gem install rake && rake gems:release<|MERGE_RESOLUTION|>--- conflicted
+++ resolved
@@ -16,11 +16,7 @@
 
     steps:
       - uses: actions/checkout@11bd71901bbe5b1630ceea73d27597364c9af683 # v4.2.2
-<<<<<<< HEAD
-      - uses: ruby/setup-ruby@32110d4e311bd8996b2a82bf2a43b714ccc91777 # v1.221.0
-=======
       - uses: ruby/setup-ruby@922ebc4c5262cd14e07bb0e1db020984b6c064fe # v1.226.0
->>>>>>> 3275ce57
       - run: |
           [ -d ~/.gem ] || mkdir ~/.gem
           echo "---" > ~/.gem/credentials
