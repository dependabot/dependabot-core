"L: ruby:bundler":
    - '(ruby|bundler)'

"L: rust:cargo":
    - '(rust|cargo)'

"L: rust:rust-toolchain":
    - '(rust[-_]toolchain)'

"L: php:composer":
    - '(php|composer)'

"L: cpp:vcpkg":
    - '(vcpkg)'

"L: devcontainers":
    - '(devcontainers)'

"L: docker":
    - '(docker|kubernetes)'

"L: docker:compose":
    - '(docker_compose)'

"L: elm":
    - '(elm)'

"L: git:submodules":
    - '(submodules)'

"L: github:actions":
    - '(actions)'

"L: go:modules":
    - '(golang|gomod)'

"L: javascript":
    - '(javascript|npm|pnpm|yarn|bun)'

"L: java:gradle":
    - '(gradle)'

"L: elixir:hex":
    - '(hex)'

"L: java:maven":
    - '(maven)'

"L: dotnet:nuget":
    - '(nuget)'

"L: dotnet:dotnet-sdk":
    - '(dotnet(?:[-_]sdk)?|\.NET)'

"L: dart:pub":
    - '(dart|pub)'

"L: python":
    - '(python|pip|poetry|uv|conda)'

"L: python:uv":
    - '(uv)'

"L: python:conda":
    - '(conda)'

"L: terraform":
    - '(terraform)'

"L: swift":
    - '(swift)'

"L: helm":
    - '(helm)'

<<<<<<< HEAD
"L: bazel":
    - '(bazel)'
=======
"L: julia":
    - '(julia)'
>>>>>>> 576bc1ed
<|MERGE_RESOLUTION|>--- conflicted
+++ resolved
@@ -73,10 +73,8 @@
 "L: helm":
     - '(helm)'
 
-<<<<<<< HEAD
 "L: bazel":
     - '(bazel)'
-=======
+
 "L: julia":
-    - '(julia)'
->>>>>>> 576bc1ed
+    - '(julia)'