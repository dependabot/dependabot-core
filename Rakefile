# frozen_string_literal: true

<<<<<<< HEAD
require "fileutils"
require "English"
require "net/http"
require "uri"
require "json"
require "rubygems/package"
require "bundler"
require "./common/lib/dependabot"
require "yaml"

# ./dependabot-core.gemspec is purposefully excluded from this list
# because it's an empty gem as a placeholder to prevent namesquatting.
GEMSPECS = %w(
  common/dependabot-common.gemspec
  bun/dependabot-bun.gemspec
  bundler/dependabot-bundler.gemspec
  cargo/dependabot-cargo.gemspec
  composer/dependabot-composer.gemspec
  conda/dependabot-conda.gemspec
  devcontainers/dependabot-devcontainers.gemspec
  docker_compose/dependabot-docker_compose.gemspec
  docker/dependabot-docker.gemspec
  dotnet_sdk/dependabot-dotnet_sdk.gemspec
  elm/dependabot-elm.gemspec
  git_submodules/dependabot-git_submodules.gemspec
  github_actions/dependabot-github_actions.gemspec
  go_modules/dependabot-go_modules.gemspec
  gradle/dependabot-gradle.gemspec
  helm/dependabot-helm.gemspec
  hex/dependabot-hex.gemspec
  julia/dependabot-julia.gemspec
  maven/dependabot-maven.gemspec
  npm_and_yarn/dependabot-npm_and_yarn.gemspec
  nuget/dependabot-nuget.gemspec
  omnibus/dependabot-omnibus.gemspec
  pub/dependabot-pub.gemspec
  python/dependabot-python.gemspec
  rust_toolchain/dependabot-rust_toolchain.gemspec
  silent/dependabot-silent.gemspec
  swift/dependabot-swift.gemspec
  terraform/dependabot-terraform.gemspec
  uv/dependabot-uv.gemspec
  vcpkg/dependabot-vcpkg.gemspec
).freeze

def run_command(command)
  puts "> #{command}"
  exit 1 unless system(command)
end

# rubocop:disable Metrics/BlockLength
namespace :gems do
  task build: :clean do
    root_path = Dir.getwd
    pkg_path = File.join(root_path, "pkg")
    Dir.mkdir(pkg_path) unless File.directory?(pkg_path)

    GEMSPECS.each do |gemspec_path|
      puts "> Building #{gemspec_path}"
      Dir.chdir(File.dirname(gemspec_path)) do
        gemspec = Bundler.load_gemspec_uncached(File.basename(gemspec_path))
        pkg = ::Gem::Package.build(gemspec)
        FileUtils.mv(pkg, File.join(pkg_path, pkg))
      end
    end
  end

  task release: [:build] do
    guard_tag_match

    GEMSPECS.each do |gemspec_path|
      gem_name = File.basename(gemspec_path).sub(/\.gemspec$/, "")
      gem_name_and_version = "#{gem_name}-#{Dependabot::VERSION}"
      gem_path = "pkg/#{gem_name_and_version}.gem"
      gem_attestation_path = "pkg/#{gem_name_and_version}.sigstore.json"

      attempts = 0
      loop do
        if rubygems_release_exists?(gem_name, Dependabot::VERSION)
          puts "- Skipping #{gem_path} as it already exists on rubygems"
          break
        else
          puts "> Releasing #{gem_path}"
          attempts += 1
          begin
            if ENV["GITHUB_ACTIONS"] == "true"
              sh "gem exec sigstore-cli:0.2.1 sign #{gem_path} --bundle #{gem_attestation_path}"
              sh "gem push #{gem_path} --attestation #{gem_attestation_path}"
            else
              puts "- Skipping sigstore signing (not in GitHub Actions environment, so no OIDC token available)"
              sh "gem push #{gem_path}"
            end
            break
          rescue StandardError => e
            puts "! `gem push` failed with error: #{e}"
            raise if attempts >= 3

            sleep(2)
          end
        end
      end
    end
  end

  task :clean do
    FileUtils.rm(Dir["pkg/*.gem", "pkg/*.sigstore.json"])
  end
end

class Hash
  def sort_by_key(recursive = false, &block)
    keys.sort(&block).each_with_object({}) do |key, seed|
      seed[key] = self[key]
      seed[key] = seed[key].sort_by_key(true, &block) if recursive && seed[key].is_a?(Hash)
      seed
    end
  end
end

namespace :rubocop do
  task :sort do
    File.write(
      "omnibus/.rubocop.yml",
      YAML.load_file("omnibus/.rubocop.yml").sort_by_key(true).to_yaml
    )
  end
end

def guard_tag_match
  tag = "v#{Dependabot::VERSION}"
  tag_commit = `git rev-list -n 1 #{tag} 2> /dev/null`.strip
  abort_msg = "Can't release - tag #{tag} does not exist. " \
              "This may be due to a bug in the Actions runner resulting in a stale copy of the git repo. " \
              "Please delete the failing git tag and then recreate the GitHub release for this version. " \
              "This will retrigger the gems-release-to-rubygems.yml workflow."
  abort abort_msg unless $CHILD_STATUS == 0

  head_commit = `git rev-parse HEAD`.strip
  return if tag_commit == head_commit

  abort "Can't release - HEAD (#{head_commit[0..9]}) does not match " \
        "tag #{tag} (#{tag_commit[0..9]})"
end

def rubygems_release_exists?(name, version)
  uri = URI.parse("https://rubygems.org/api/v2/rubygems/#{name}/versions/#{version}.json")
  response = Net::HTTP.get_response(uri)
  response.code == "200"
end
# rubocop:enable Metrics/BlockLength
=======
# Main Rakefile for dependabot-core
#
# This file serves as the entry point for all Rake tasks.
# Task definitions are organized in the rakelib/ directory for better
# maintainability and modularity.
#
# The rakelib/ directory structure:
# - rakelib/gems.rake: Tasks for building and releasing gems
# - rakelib/rubocop.rake: Tasks for RuboCop configuration management
# - rakelib/support/helpers.rb: Shared helper methods and constants
#
# Rake automatically loads all .rake files from the rakelib/ directory.
>>>>>>> 8e30896e
<|MERGE_RESOLUTION|>--- conflicted
+++ resolved
@@ -1,157 +1,5 @@
 # frozen_string_literal: true
 
-<<<<<<< HEAD
-require "fileutils"
-require "English"
-require "net/http"
-require "uri"
-require "json"
-require "rubygems/package"
-require "bundler"
-require "./common/lib/dependabot"
-require "yaml"
-
-# ./dependabot-core.gemspec is purposefully excluded from this list
-# because it's an empty gem as a placeholder to prevent namesquatting.
-GEMSPECS = %w(
-  common/dependabot-common.gemspec
-  bun/dependabot-bun.gemspec
-  bundler/dependabot-bundler.gemspec
-  cargo/dependabot-cargo.gemspec
-  composer/dependabot-composer.gemspec
-  conda/dependabot-conda.gemspec
-  devcontainers/dependabot-devcontainers.gemspec
-  docker_compose/dependabot-docker_compose.gemspec
-  docker/dependabot-docker.gemspec
-  dotnet_sdk/dependabot-dotnet_sdk.gemspec
-  elm/dependabot-elm.gemspec
-  git_submodules/dependabot-git_submodules.gemspec
-  github_actions/dependabot-github_actions.gemspec
-  go_modules/dependabot-go_modules.gemspec
-  gradle/dependabot-gradle.gemspec
-  helm/dependabot-helm.gemspec
-  hex/dependabot-hex.gemspec
-  julia/dependabot-julia.gemspec
-  maven/dependabot-maven.gemspec
-  npm_and_yarn/dependabot-npm_and_yarn.gemspec
-  nuget/dependabot-nuget.gemspec
-  omnibus/dependabot-omnibus.gemspec
-  pub/dependabot-pub.gemspec
-  python/dependabot-python.gemspec
-  rust_toolchain/dependabot-rust_toolchain.gemspec
-  silent/dependabot-silent.gemspec
-  swift/dependabot-swift.gemspec
-  terraform/dependabot-terraform.gemspec
-  uv/dependabot-uv.gemspec
-  vcpkg/dependabot-vcpkg.gemspec
-).freeze
-
-def run_command(command)
-  puts "> #{command}"
-  exit 1 unless system(command)
-end
-
-# rubocop:disable Metrics/BlockLength
-namespace :gems do
-  task build: :clean do
-    root_path = Dir.getwd
-    pkg_path = File.join(root_path, "pkg")
-    Dir.mkdir(pkg_path) unless File.directory?(pkg_path)
-
-    GEMSPECS.each do |gemspec_path|
-      puts "> Building #{gemspec_path}"
-      Dir.chdir(File.dirname(gemspec_path)) do
-        gemspec = Bundler.load_gemspec_uncached(File.basename(gemspec_path))
-        pkg = ::Gem::Package.build(gemspec)
-        FileUtils.mv(pkg, File.join(pkg_path, pkg))
-      end
-    end
-  end
-
-  task release: [:build] do
-    guard_tag_match
-
-    GEMSPECS.each do |gemspec_path|
-      gem_name = File.basename(gemspec_path).sub(/\.gemspec$/, "")
-      gem_name_and_version = "#{gem_name}-#{Dependabot::VERSION}"
-      gem_path = "pkg/#{gem_name_and_version}.gem"
-      gem_attestation_path = "pkg/#{gem_name_and_version}.sigstore.json"
-
-      attempts = 0
-      loop do
-        if rubygems_release_exists?(gem_name, Dependabot::VERSION)
-          puts "- Skipping #{gem_path} as it already exists on rubygems"
-          break
-        else
-          puts "> Releasing #{gem_path}"
-          attempts += 1
-          begin
-            if ENV["GITHUB_ACTIONS"] == "true"
-              sh "gem exec sigstore-cli:0.2.1 sign #{gem_path} --bundle #{gem_attestation_path}"
-              sh "gem push #{gem_path} --attestation #{gem_attestation_path}"
-            else
-              puts "- Skipping sigstore signing (not in GitHub Actions environment, so no OIDC token available)"
-              sh "gem push #{gem_path}"
-            end
-            break
-          rescue StandardError => e
-            puts "! `gem push` failed with error: #{e}"
-            raise if attempts >= 3
-
-            sleep(2)
-          end
-        end
-      end
-    end
-  end
-
-  task :clean do
-    FileUtils.rm(Dir["pkg/*.gem", "pkg/*.sigstore.json"])
-  end
-end
-
-class Hash
-  def sort_by_key(recursive = false, &block)
-    keys.sort(&block).each_with_object({}) do |key, seed|
-      seed[key] = self[key]
-      seed[key] = seed[key].sort_by_key(true, &block) if recursive && seed[key].is_a?(Hash)
-      seed
-    end
-  end
-end
-
-namespace :rubocop do
-  task :sort do
-    File.write(
-      "omnibus/.rubocop.yml",
-      YAML.load_file("omnibus/.rubocop.yml").sort_by_key(true).to_yaml
-    )
-  end
-end
-
-def guard_tag_match
-  tag = "v#{Dependabot::VERSION}"
-  tag_commit = `git rev-list -n 1 #{tag} 2> /dev/null`.strip
-  abort_msg = "Can't release - tag #{tag} does not exist. " \
-              "This may be due to a bug in the Actions runner resulting in a stale copy of the git repo. " \
-              "Please delete the failing git tag and then recreate the GitHub release for this version. " \
-              "This will retrigger the gems-release-to-rubygems.yml workflow."
-  abort abort_msg unless $CHILD_STATUS == 0
-
-  head_commit = `git rev-parse HEAD`.strip
-  return if tag_commit == head_commit
-
-  abort "Can't release - HEAD (#{head_commit[0..9]}) does not match " \
-        "tag #{tag} (#{tag_commit[0..9]})"
-end
-
-def rubygems_release_exists?(name, version)
-  uri = URI.parse("https://rubygems.org/api/v2/rubygems/#{name}/versions/#{version}.json")
-  response = Net::HTTP.get_response(uri)
-  response.code == "200"
-end
-# rubocop:enable Metrics/BlockLength
-=======
 # Main Rakefile for dependabot-core
 #
 # This file serves as the entry point for all Rake tasks.
@@ -163,5 +11,4 @@
 # - rakelib/rubocop.rake: Tasks for RuboCop configuration management
 # - rakelib/support/helpers.rb: Shared helper methods and constants
 #
-# Rake automatically loads all .rake files from the rakelib/ directory.
->>>>>>> 8e30896e
+# Rake automatically loads all .rake files from the rakelib/ directory.