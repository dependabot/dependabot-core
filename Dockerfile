--- conflicted
+++ resolved
@@ -54,20 +54,11 @@
 # Install Ruby 2.6.6, update RubyGems, and install Bundler
 ENV BUNDLE_SILENCE_ROOT_WARNING=1
 RUN apt-get install -y software-properties-common \
-<<<<<<< HEAD
   && apt-add-repository ppa:brightbox/ruby-ng \
   && apt-get update \
   && apt-get install -y ruby2.6 ruby2.6-dev \
   && gem update --system 3.0.3 \
   && gem install bundler -v 1.17.3 --no-document
-=======
-    && apt-add-repository ppa:brightbox/ruby-ng \
-    && apt-get update \
-    && apt-get install -y ruby2.6 ruby2.6-dev \
-    && gem update --system 3.0.3 \
-    && gem install bundler -v 1.17.3 --no-document
->>>>>>> 72cbcd44
-
 
 ### PYTHON
 
@@ -75,18 +66,10 @@
 ENV PYENV_ROOT=/usr/local/.pyenv \
   PATH="/usr/local/.pyenv/bin:$PATH"
 RUN git clone https://github.com/pyenv/pyenv.git /usr/local/.pyenv \
-<<<<<<< HEAD
   && cd /usr/local/.pyenv && git checkout v1.2.20 && cd - \
   && pyenv install 3.8.5 \
   && pyenv install 2.7.18 \
   && pyenv global 3.8.5
-=======
-    && cd /usr/local/.pyenv && git checkout v1.2.20 && cd - \
-    && pyenv install 3.8.5 \
-    && pyenv install 2.7.18 \
-    && pyenv global 3.8.5
->>>>>>> 72cbcd44
-
 
 ### JAVASCRIPT
 
@@ -115,7 +98,6 @@
 ENV COMPOSER_ALLOW_SUPERUSER=1
 COPY --from=composer:1.10.9 /usr/bin/composer /usr/local/bin/composer
 RUN add-apt-repository ppa:ondrej/php \
-<<<<<<< HEAD
   && apt-get update \
   && apt-get install -y \
     php7.4 \
@@ -144,11 +126,6 @@
     php7.4-xml \
     php7.4-zip \
     php7.4-zmq
-=======
-    && apt-get update \
-    && apt-get install -y php7.4 php7.4-cli php7.4-xml php7.4-json php7.4-zip php7.4-mbstring php7.4-intl php7.4-common php7.4-gettext php7.4-curl php7.4-bcmath php7.4-gmp php7.4-imagick php7.4-gd php7.4-redis php7.4-soap php7.4-ldap php7.4-memcached php7.4-sqlite3 php7.4-apcu php7.4-tidy php7.4-mongodb php7.4-zmq php7.4-mysql php7.4-imap php7.4-geoip
->>>>>>> 72cbcd44
-
 
 ### GO
 
