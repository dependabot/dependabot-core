FROM ubuntu:18.04

### SYSTEM DEPENDENCIES

ENV DEBIAN_FRONTEND="noninteractive" \
  LC_ALL="en_US.UTF-8" \
  LANG="en_US.UTF-8"

# Everything from `make` onwards in apt-get install is only installed to ensure
# Python support works with all packages (which may require specific libraries
# at install time).

RUN apt-get update \
  && apt-get upgrade -y \
  && apt-get install -y --no-install-recommends \
    build-essential \
    dirmngr \
    git \
    bzr \
    mercurial \
    gnupg2 \
    curl \
    wget \
    file \
    zlib1g-dev \
    liblzma-dev \
    tzdata \
    zip \
    unzip \
    locales \
    openssh-client \
    software-properties-common \
    make \
    libpq-dev \
    libssl-dev \
    libbz2-dev \
    libffi-dev \
    libreadline-dev \
    libsqlite3-dev \
    libcurl4-openssl-dev \
    llvm \
    libncurses5-dev \
    libncursesw5-dev \
    libmysqlclient-dev \
    xz-utils \
    tk-dev \
    libxml2-dev \
    libxmlsec1-dev \
    libgeos-dev \
    python3-enchant \
  && locale-gen en_US.UTF-8

ARG USER_UID=1000
ARG USER_GID=$USER_UID

RUN groupadd --gid "${USER_GID}" dependabot \
  && useradd --uid "${USER_UID}" --gid "${USER_GID}" -m dependabot
RUN mkdir -p /opt && chown -R dependabot:dependabot /opt

### RUBY

# Install Ruby 2.6.6, update RubyGems, and install Bundler
ENV BUNDLE_SILENCE_ROOT_WARNING=1
RUN apt-add-repository ppa:brightbox/ruby-ng \
  && apt-get update \
  && apt-get install -y ruby2.6 ruby2.6-dev \
  && gem update --system 3.2.14 \
  && gem install bundler -v 1.17.3 --no-document \
  && gem install bundler -v 2.2.15 --no-document


### PYTHON

# Install Python 2.7 and 3.9 with pyenv. Using pyenv lets us support multiple Pythons
ENV PYENV_ROOT=/usr/local/.pyenv \
  PATH="/usr/local/.pyenv/bin:$PATH"
RUN mkdir -p /usr/local/.pyenv && chown -R dependabot:dependabot /usr/local/.pyenv
USER dependabot
RUN git clone https://github.com/pyenv/pyenv.git /usr/local/.pyenv \
  && cd /usr/local/.pyenv && git checkout 1.2.26 && cd - \
  && pyenv install 3.9.4 \
  && pyenv install 2.7.18 \
<<<<<<< HEAD
  && pyenv global 3.9.2
USER root
=======
  && pyenv global 3.9.4

>>>>>>> f223031b

### JAVASCRIPT

# Install Node 14.0 and npm (updated after elm)
RUN curl -sL https://deb.nodesource.com/setup_14.x | bash - \
  && apt-get install -y nodejs


### ELM

# Install Elm 0.18 and Elm 0.19
ENV PATH="$PATH:/node_modules/.bin"
RUN npm install elm@0.18.0 \
  && wget "https://github.com/elm/compiler/releases/download/0.19.0/binaries-for-linux.tar.gz" \
  && tar xzf binaries-for-linux.tar.gz \
  && mv elm /usr/local/bin/elm19 \
  && rm -f binaries-for-linux.tar.gz \
  && rm -rf ~/.npm

# NOTE: This is a hack to get around the fact that elm 18 fails to install with
# npm 7, we should look into deprecating elm 18
RUN npm install -g npm@v7.7.4


### PHP

# Install PHP 7.4 and Composer
ENV COMPOSER_ALLOW_SUPERUSER=1
COPY --chown=dependabot:dependabot --from=composer:1.10.9 /usr/bin/composer /usr/local/bin/composer1
COPY --chown=dependabot:dependabot --from=composer:2.0.8 /usr/bin/composer /usr/local/bin/composer
RUN add-apt-repository ppa:ondrej/php \
  && apt-get update \
  && apt-get install -y \
    php7.4 \
    php7.4-apcu \
    php7.4-bcmath \
    php7.4-cli \
    php7.4-common \
    php7.4-curl \
    php7.4-gd \
    php7.4-geoip \
    php7.4-gettext \
    php7.4-gmp \
    php7.4-imagick \
    php7.4-imap \
    php7.4-intl \
    php7.4-json \
    php7.4-ldap \
    php7.4-mbstring \
    php7.4-memcached \
    php7.4-mongodb \
    php7.4-mysql \
    php7.4-redis \
    php7.4-soap \
    php7.4-sqlite3 \
    php7.4-tidy \
    php7.4-xml \
    php7.4-zip \
    php7.4-zmq


### GO

# Install Go and dep
ARG GOLANG_VERSION=1.16.2
ARG GOLANG_CHECKSUM=542e936b19542e62679766194364f45141fde55169db2d8d01046555ca9eb4b8
USER dependabot
RUN cd /home/dependabot \
  && curl --http1.1 -o go.tar.gz https://dl.google.com/go/go${GOLANG_VERSION}.linux-amd64.tar.gz \
  && echo "$GOLANG_CHECKSUM go.tar.gz" | sha256sum -c - \
  && tar -xzf go.tar.gz -C /opt \
  && mkdir /opt/go/gopath \
  && wget -O /opt/go/bin/dep https://github.com/golang/dep/releases/download/v0.5.4/dep-linux-amd64 \
  && chmod +x /opt/go/bin/dep \
  && rm go.tar.gz
ENV PATH=/opt/go/bin:$PATH GOPATH=/opt/go/gopath
USER root

### ELIXIR

# Install Erlang, Elixir and Hex
ENV PATH="$PATH:/usr/local/elixir/bin"
# https://github.com/elixir-lang/elixir/releases
ARG ELIXIR_VERSION=v1.10.4
ARG ELIXIR_CHECKSUM=9727ae96d187d8b64e471ff0bb5694fcd1009cdcfd8b91a6b78b7542bb71fca59869d8440bb66a2523a6fec025f1d23394e7578674b942274c52b44e19ba2d43
RUN wget https://packages.erlang-solutions.com/erlang-solutions_1.0_all.deb \
  && dpkg -i erlang-solutions_1.0_all.deb \
  && apt-get update \
  && apt-get install -y esl-erlang \
  && wget https://github.com/elixir-lang/elixir/releases/download/${ELIXIR_VERSION}/Precompiled.zip \
  && echo "$ELIXIR_CHECKSUM  Precompiled.zip" | sha512sum -c - \
  && unzip -d /usr/local/elixir -x Precompiled.zip \
  && rm -f Precompiled.zip erlang-solutions_1.0_all.deb \
  && mix local.hex --force


### RUST

# Install Rust 1.51.0
ENV RUSTUP_HOME=/opt/rust \
  PATH="${PATH}:/opt/rust/bin"
USER dependabot
RUN mkdir -p "$RUSTUP_HOME"
RUN export CARGO_HOME=/opt/rust ; curl https://sh.rustup.rs -sSf | sh -s -- -y
RUN export CARGO_HOME=/opt/rust ; rustup toolchain install 1.51.0 && rustup default 1.51.0
USER root

### NEW NATIVE HELPERS

COPY --chown=dependabot:dependabot composer/helpers /opt/composer/helpers
COPY --chown=dependabot:dependabot dep/helpers /opt/dep/helpers
COPY --chown=dependabot:dependabot bundler/helpers /opt/bundler/helpers
COPY --chown=dependabot:dependabot go_modules/helpers /opt/go_modules/helpers
COPY --chown=dependabot:dependabot hex/helpers /opt/hex/helpers
COPY --chown=dependabot:dependabot npm_and_yarn/helpers /opt/npm_and_yarn/helpers
COPY --chown=dependabot:dependabot python/helpers /opt/python/helpers
COPY --chown=dependabot:dependabot terraform/helpers /opt/terraform/helpers

ENV DEPENDABOT_NATIVE_HELPERS_PATH="/opt" \
  PATH="$PATH:/opt/terraform/bin:/opt/python/bin:/opt/go_modules/bin:/opt/dep/bin" \
  MIX_HOME="/opt/hex/mix"

USER dependabot

RUN bash /opt/terraform/helpers/build /opt/terraform && \
  bash /opt/python/helpers/build /opt/python && \
  bash /opt/dep/helpers/build /opt/dep && \
  mkdir -p /opt/bundler/v1 && bash /opt/bundler/helpers/v1/build /opt/bundler/v1 && \
  mkdir -p /opt/bundler/v2 && bash /opt/bundler/helpers/v2/build /opt/bundler/v2 && \
  bash /opt/go_modules/helpers/build /opt/go_modules && \
  bash /opt/npm_and_yarn/helpers/build /opt/npm_and_yarn && \
  bash /opt/hex/helpers/build /opt/hex && \
  bash /opt/composer/helpers/v2/build /opt/composer/v2 && \
  bash /opt/composer/helpers/v1/build /opt/composer/v1<|MERGE_RESOLUTION|>--- conflicted
+++ resolved
@@ -80,13 +80,9 @@
   && cd /usr/local/.pyenv && git checkout 1.2.26 && cd - \
   && pyenv install 3.9.4 \
   && pyenv install 2.7.18 \
-<<<<<<< HEAD
-  && pyenv global 3.9.2
+  && pyenv global 3.9.4
 USER root
-=======
-  && pyenv global 3.9.4
-
->>>>>>> f223031b
+
 
 ### JAVASCRIPT
 
