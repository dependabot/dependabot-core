--- conflicted
+++ resolved
@@ -17,13 +17,9 @@
       def self.updated_files_regex
         [
           /^MODULE\.bazel$/,
-          %r{^(?:.*/)?MODULE\.bazel$},
-<<<<<<< HEAD
-          %r{^(?:.*/)?[^/]+\.MODULE\.bazel$}, # Match *.MODULE.bazel files
-=======
+          %r{^(?:.*/)?[^/]+\.MODULE\.bazel$},
           /^MODULE\.bazel\.lock$/,
           %r{^(?:.*/)?MODULE\.bazel\.lock$},
->>>>>>> 3f6565fc
           /^WORKSPACE$/,
           %r{^(?:.*/)?WORKSPACE\.bazel$},
           %r{^(?:.*/)?BUILD$},
