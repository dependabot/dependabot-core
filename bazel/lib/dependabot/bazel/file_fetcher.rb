--- conflicted
+++ resolved
@@ -10,13 +10,8 @@
       extend T::Sig
 
       WORKSPACE_FILES = T.let(%w(WORKSPACE WORKSPACE.bazel).freeze, T::Array[String])
-<<<<<<< HEAD
       MODULE_FILE_PATTERN = T.let(/MODULE\.bazel$/, Regexp)
-      CONFIG_FILES = T.let(%w(.bazelrc MODULE.bazel.lock).freeze, T::Array[String])
-=======
-      MODULE_FILES = T.let(%w(MODULE.bazel).freeze, T::Array[String])
       CONFIG_FILES = T.let(%w(.bazelrc MODULE.bazel.lock .bazelversion maven_install.json).freeze, T::Array[String])
->>>>>>> 3890c35a
       SKIP_DIRECTORIES = T.let(%w(.git .bazel-* bazel-* node_modules .github).freeze, T::Array[String])
 
       sig { override.returns(String) }
