--- conflicted
+++ resolved
@@ -14,12 +14,9 @@
   class DependencySnapshot
     extend T::Sig
 
-<<<<<<< HEAD
-=======
     sig do
       params(job: Dependabot::Job, job_definition: T::Hash[String, T.untyped]).returns(Dependabot::DependencySnapshot)
     end
->>>>>>> 293b93dc
     def self.create_from_job_definition(job:, job_definition:)
       decoded_dependency_files = job_definition.fetch("base64_dependency_files").map do |a|
         file = Dependabot::DependencyFile.new(**a.transform_keys(&:to_sym))
@@ -36,9 +33,25 @@
       )
     end
 
-<<<<<<< HEAD
-    attr_reader :base_commit_sha, :dependency_files, :dependencies
+    sig { returns(String) }
+    attr_reader :base_commit_sha
 
+    sig { returns(T::Array[Dependabot::DependencyFile]) }
+    attr_reader :dependency_files
+
+    sig { returns(T::Array[Dependabot::Dependency]) }
+    attr_reader :dependencies
+
+    sig { returns(T::Array[Dependabot::Dependency]) }
+    attr_reader :allowed_dependencies
+
+    sig { returns(T::Array[Dependabot::Dependency]) }
+    attr_reader :job_dependencies
+
+    sig { returns(T.nilable(Dependabot::DependencyGroup)) }
+    attr_reader :job_group
+
+    sig { params(dependency_names: T.any(String, T::Array[String])).void }
     def add_handled_dependencies(dependency_names)
       raise "Current directory not set" if @current_directory == ""
 
@@ -57,33 +70,6 @@
     def current_directory(dir)
       @current_directory = dir
       @handled_dependencies[dir] = Set.new unless @handled_dependencies.key?(dir)
-    end
-=======
-    sig { returns(String) }
-    attr_reader :base_commit_sha
-
-    sig { returns(T::Array[Dependabot::DependencyFile]) }
-    attr_reader :dependency_files
->>>>>>> 293b93dc
-
-    sig { returns(T::Array[Dependabot::Dependency]) }
-    attr_reader :dependencies
-
-    sig { returns(T::Set[String]) }
-    attr_reader :handled_dependencies
-
-    sig { returns(T::Array[Dependabot::Dependency]) }
-    attr_reader :allowed_dependencies
-
-    sig { returns(T::Array[Dependabot::Dependency]) }
-    attr_reader :job_dependencies
-
-    sig { returns(T.nilable(Dependabot::DependencyGroup)) }
-    attr_reader :job_group
-
-    sig { params(dependency_names: T.any(String, T::Array[String])).void }
-    def add_handled_dependencies(dependency_names)
-      @handled_dependencies += Array(dependency_names)
     end
 
     sig { returns(T::Array[Dependabot::DependencyGroup]) }
@@ -109,16 +95,12 @@
       @job = job
       @base_commit_sha = base_commit_sha
       @dependency_files = dependency_files
-<<<<<<< HEAD
       @handled_dependencies = T.let({}, T::Hash[String, T::Set[String]])
       @current_directory = T.let("", String)
       if job.source.directory
         @current_directory = job.source.directory
         @handled_dependencies[@current_directory] = Set.new
       end
-=======
-      @handled_dependencies = T.let(Set.new, T::Set[String])
->>>>>>> 293b93dc
 
       @dependencies = T.let(parse_files!, T::Array[Dependabot::Dependency])
       @allowed_dependencies = T.let(calculate_allowed_dependencies, T::Array[Dependabot::Dependency])
