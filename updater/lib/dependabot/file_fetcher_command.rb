--- conflicted
+++ resolved
@@ -89,7 +89,7 @@
       )
     end
 
-<<<<<<< HEAD
+    sig { params(fetcher: Dependabot::FileFetchers::Base).void }
     def apply_update_config(fetcher)
       raw           = fetcher.config_file&.content.to_s
       parsed_cfg    = Dependabot::Config::File.parse(raw)
@@ -101,9 +101,7 @@
     end
 
     # A method that abstracts the file fetcher creation logic and applies the same settings across all instances
-=======
     sig { params(directory: T.nilable(String)).returns(Dependabot::FileFetchers::Base) }
->>>>>>> 207b2a5b
     def create_file_fetcher(directory: nil)
       # Use the provided directory or fallback to job.source.directory if directory is nil.
       directory_to_use = directory || job.source.directory
