--- conflicted
+++ resolved
@@ -69,27 +69,17 @@
       dependabot-common (= 0.354.0)
 
 PATH
-<<<<<<< HEAD
+  remote: ../docker_compose
+  specs:
+    dependabot-docker_compose (0.354.0)
+      dependabot-common (= 0.354.0)
+      dependabot-docker (= 0.354.0)
+
+PATH
   remote: ../docker
   specs:
-    dependabot-docker (0.353.0)
-      dependabot-common (= 0.353.0)
-    dependabot-docker_compose (0.353.0)
-      dependabot-common (= 0.353.0)
-      dependabot-docker (= 0.353.0)
-=======
-  remote: ../docker_compose
-  specs:
-    dependabot-docker_compose (0.354.0)
-      dependabot-common (= 0.354.0)
-      dependabot-docker (= 0.354.0)
-
-PATH
-  remote: ../docker
-  specs:
     dependabot-docker (0.354.0)
       dependabot-common (= 0.354.0)
->>>>>>> a789dd44
 
 PATH
   remote: ../dotnet_sdk
