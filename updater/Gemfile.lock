--- conflicted
+++ resolved
@@ -69,27 +69,17 @@
       dependabot-common (= 0.355.0)
 
 PATH
-<<<<<<< HEAD
+  remote: ../docker_compose
+  specs:
+    dependabot-docker_compose (0.355.0)
+      dependabot-common (= 0.355.0)
+      dependabot-docker (= 0.355.0)
+
+PATH
   remote: ../docker
   specs:
-    dependabot-docker (0.354.0)
-      dependabot-common (= 0.354.0)
-    dependabot-docker_compose (0.354.0)
-      dependabot-common (= 0.354.0)
-      dependabot-docker (= 0.354.0)
-=======
-  remote: ../docker_compose
-  specs:
-    dependabot-docker_compose (0.355.0)
-      dependabot-common (= 0.355.0)
-      dependabot-docker (= 0.355.0)
-
-PATH
-  remote: ../docker
-  specs:
     dependabot-docker (0.355.0)
       dependabot-common (= 0.355.0)
->>>>>>> 5f5d8b92
 
 PATH
   remote: ../dotnet_sdk
