--- conflicted
+++ resolved
@@ -294,11 +294,7 @@
             )
           ]
 
-<<<<<<< HEAD
-          expect(subject).to eq(true)
-=======
           is_expected.to be(true)
->>>>>>> 97fa41e0
         end
       end
     end
