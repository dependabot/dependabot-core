<Project Sdk="Microsoft.NET.Sdk">

  <PropertyGroup>
    <TargetFramework>$(CommonTargetFramework)</TargetFramework>
    <IsPackable>false</IsPackable>
    <Nullable>enable</Nullable>
    <GeneratePathProperty>true</GeneratePathProperty>
  </PropertyGroup>

  <ItemGroup>
    <None Include="DependencyDiscovery.props" CopyToOutputDirectory="PreserveNewest" />
    <None Include="DependencyDiscoveryTargetingPacks.props" CopyToOutputDirectory="PreserveNewest" />
    <None Include="DependencyDiscovery.targets" CopyToOutputDirectory="PreserveNewest" />
    <None Include="TargetFrameworkReporter.targets" CopyToOutputDirectory="PreserveNewest" />
  </ItemGroup>

  <ItemGroup>
    <ProjectReference Include="..\DotNetPackageCorrelation\DotNetPackageCorrelation.csproj" />
    <ProjectReference Include="..\NuGetProjects\NuGet.CommandLine\NuGet.CommandLine.csproj" />
  </ItemGroup>

  <ItemGroup>
    <PackageReference Include="GuiLabs.Language.Xml" />
    <PackageReference Include="DiffPlex" />
    <PackageReference Include="Microsoft.Build.Locator" />
    <PackageReference Include="Microsoft.Extensions.Logging" />
    <PackageReference Include="MSBuild.StructuredLogger" />
    <PackageReference Include="NuGet.Core" Aliases="CoreV2" />
<<<<<<< HEAD
    <PackageReference Include="Microsoft.VisualStudio.SolutionPersistence" />
=======
    <PackageReference Include="OpenTelemetry" />
    <PackageReference Include="OpenTelemetry.Exporter.Console" />
    <PackageReference Include="OpenTelemetry.Exporter.OpenTelemetryProtocol" />
>>>>>>> d6377139
  </ItemGroup>

  <ItemGroup>
    <InternalsVisibleTo Include="NuGetUpdater.Cli" />
    <InternalsVisibleTo Include="NuGetUpdater.Cli.Test" />
    <InternalsVisibleTo Include="NuGetUpdater.Core.Test" />
  </ItemGroup>

  <Import Project="EnsureDotNetPackageCorrelation.targets" />

</Project><|MERGE_RESOLUTION|>--- conflicted
+++ resolved
@@ -26,13 +26,10 @@
     <PackageReference Include="Microsoft.Extensions.Logging" />
     <PackageReference Include="MSBuild.StructuredLogger" />
     <PackageReference Include="NuGet.Core" Aliases="CoreV2" />
-<<<<<<< HEAD
     <PackageReference Include="Microsoft.VisualStudio.SolutionPersistence" />
-=======
     <PackageReference Include="OpenTelemetry" />
     <PackageReference Include="OpenTelemetry.Exporter.Console" />
     <PackageReference Include="OpenTelemetry.Exporter.OpenTelemetryProtocol" />
->>>>>>> d6377139
   </ItemGroup>
 
   <ItemGroup>
