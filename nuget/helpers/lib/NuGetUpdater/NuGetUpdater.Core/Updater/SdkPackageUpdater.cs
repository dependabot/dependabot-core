--- conflicted
+++ resolved
@@ -226,11 +226,7 @@
         logger.Log($"    Adding [{dependencyName}/{newDependencyVersion}] as a top-level package reference.");
 
         // see https://learn.microsoft.com/nuget/consume-packages/install-use-packages-dotnet-cli
-<<<<<<< HEAD
-        var (exitCode, output, error) = await ProcessEx.RunAsync("dotnet", $"add {projectPath} package {dependencyName} --version {newDependencyVersion}");
-=======
         var (exitCode, _, _) = await ProcessEx.RunAsync("dotnet", $"add {projectPath} package {dependencyName} --version {newDependencyVersion}", workingDirectory: Path.GetDirectoryName(projectPath));
->>>>>>> fe6b41e3
         if (exitCode != 0)
         {
             logger.Log($"    Transitive dependency [{dependencyName}/{newDependencyVersion}] was not added.");
