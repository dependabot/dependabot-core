--- conflicted
+++ resolved
@@ -626,21 +626,13 @@
         }
 
         var repoRootPathPrefix = repoRootPath.NormalizePathToUnix() + "/";
-<<<<<<< HEAD
         var buildFiles = includeSdkPropsAndTargets
             ? buildFileList.Distinct()
             : buildFileList
                 .Where(f => f.StartsWith(repoRootPathPrefix, StringComparison.OrdinalIgnoreCase))
                 .Distinct();
         var result = buildFiles
-=======
-        var buildFilesInRepo = buildFileList
-            .Where(f => f.StartsWith(repoRootPathPrefix, StringComparison.OrdinalIgnoreCase))
             .Where(File.Exists)
-            .Distinct()
-            .ToArray();
-        var result = buildFilesInRepo
->>>>>>> fe6b41e3
             .Select(path => ProjectBuildFile.Open(repoRootPath, path))
             .ToImmutableArray();
         return result;
