--- conflicted
+++ resolved
@@ -32,7 +32,6 @@
     end
     let(:is_transitive) { false }
 
-<<<<<<< HEAD
     subject(:command) do
       (command,) = described_class.get_nuget_updater_tool_command(repo_root: repo_root,
                                                                   proj_path: proj_path,
@@ -42,8 +41,6 @@
       command
     end
 
-=======
->>>>>>> 1dab6f57
     it "returns a properly formatted command with spaces on the path" do
       expect(command).to eq("/path/to/NuGetUpdater.Cli update --repo-root /path/to/repo " \
                             '--solution-or-project /path/to/repo/src/some\ project/some_project.csproj ' \
