--- conflicted
+++ resolved
@@ -111,14 +111,9 @@
           expect(dependency_urls).to eq(
             [{
               repository_url: custom_repo_url,
-<<<<<<< HEAD
-              search_url: "http://localhost:8082/artifactory/api/nuget/v3/"\
-                             "nuget-local/query?q=microsoft.extensions.dependencymodel&prerelease=true",
-=======
               search_url: "http://localhost:8081/artifactory/api/nuget/v3/"\
                              "dependabot-nuget-local/query?q=microsoft.extensions.dependencymodel"\
                              "&prerelease=true&semVerLevel=2.0.0",
->>>>>>> 69f01216
               auth_header: { "Authorization" => "Basic bXk6cGFzc3cwcmQ=" },
               repository_type: "v3"
             }]
