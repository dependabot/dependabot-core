# typed: false
# frozen_string_literal: true

require "spec_helper"
require "dependabot/dependency_file"
require "dependabot/source"
require "dependabot/nuget/file_parser"
require "dependabot/nuget/version"
require_relative "nuget_search_stubs"
require_common_spec "file_parsers/shared_examples_for_file_parsers"

RSpec.describe Dependabot::Nuget::FileParser do
  RSpec.configure do |config|
    config.include(NuGetSearchStubs)
  end

  it_behaves_like "a dependency file parser"
<<<<<<< HEAD
  let(:project_name) { "file_parser_csproj" }
  let(:directory) { "/" }
  # project_dependency files comes back with directory files first, we need the closest project at the top
  let(:files) { nuget_project_dependency_files(project_name, directory: directory).reverse }
  let(:repo_contents_path) { nuget_build_tmp_repo(project_name) }
  let(:parser) do
    described_class.new(dependency_files: files,
                        source: source,
                        repo_contents_path: repo_contents_path)
  end
=======

  let(:files) { [csproj_file] + additional_files }
  let(:additional_files) { [] }
  let(:csproj_file) do
    Dependabot::DependencyFile.new(name: "my.csproj", content: csproj_body)
  end
  let(:csproj_body) { fixture("csproj", "basic.csproj") }
  let(:parser) { described_class.new(dependency_files: files, source: source, repo_contents_path: "/test/repo") }
>>>>>>> fe6b41e3
  let(:source) do
    Dependabot::Source.new(
      provider: "github",
      repo: "gocardless/bump",
      directory: "/"
    )
  end

  describe "parse" do
    let(:dependencies) { parser.parse }
    subject(:top_level_dependencies) { dependencies.select(&:top_level?) }

<<<<<<< HEAD
    context "with a .proj file" do
      let(:project_name) { "file_parser_proj" }

      let(:proj_dependencies) do
        [
          { name: "Microsoft.Extensions.DependencyModel", version: "1.0.1", file: "proj.proj" },
          { name: "Serilog", version: "2.3.0", file: "proj.proj" }
        ]
=======
    context "with a dirs.proj file" do
      let(:additional_files) { [dirs_proj_file] }
      let(:csproj_file) do
        # only .csproj, .vbproj, and .fsproj files are supported, but this is faked to ensure that the parser navigates
        # through <ProjectFile> elements
        Dependabot::DependencyFile.new(name: "my.not-csproj", content: csproj_body)
      end
      let(:csproj_body) { fixture("csproj", "basic2.csproj") }
      let(:dirs_proj_file) do
        Dependabot::DependencyFile.new(
          name: "dirs.proj",
          content:
            <<~XML
              <Project>
                <ItemGroup>
                  <ProjectFile Include="my.not-csproj" />
                </ItemGroup>
              </Project>
            XML
        )
      end

      before do
        stub_search_results_with_versions_v3("microsoft.extensions.dependencymodel", ["1.0.1"])
        stub_search_results_with_versions_v3("serilog", ["2.3.0"])
>>>>>>> fe6b41e3
      end

      its(:length) { is_expected.to eq(2) }

      describe "the Microsoft.Extensions.DependencyModel dependency" do
        subject(:dependency) { dependencies.find { |d| d.name == "Microsoft.Extensions.DependencyModel" } }

        it "has the right details" do
          expect(dependency).to be_a(Dependabot::Dependency)
          expect(dependency.name).to eq("Microsoft.Extensions.DependencyModel")
          expect(dependency.version).to eq("1.0.1")
          expect(dependency.requirements).to eq(
            [{
              requirement: "1.0.1",
              file: "my.not-csproj",
              groups: ["dependencies"],
              source: nil
            }]
          )
        end
      end

      describe "the Serilog dependency" do
        subject(:dependency) { dependencies.find { |d| d.name == "Serilog" } }

        it "has the right details" do
          expect(dependency).to be_a(Dependabot::Dependency)
          expect(dependency.name).to eq("Serilog")
          expect(dependency.version).to eq("2.3.0")
          expect(dependency.requirements).to eq(
            [{
              requirement: "2.3.0",
              file: "my.not-csproj",
              groups: ["dependencies"],
              source: nil
            }]
          )
        end
      end
    end

    context "with a single project file" do
<<<<<<< HEAD
      let(:project_dependencies) do
        [
          { name: "Microsoft.Extensions.DependencyModel", version: "1.1.1", file: "my.csproj" },
          { name: "Microsoft.AspNetCore.App", version: nil, file: "my.csproj" },
          { name: "Microsoft.NET.Test.Sdk", version: nil, file: "my.csproj" },
          { name: "Microsoft.Extensions.PlatformAbstractions", version: "1.1.0", file: "my.csproj" },
          { name: "System.Collections.Specialized", version: "4.3.0", file: "my.csproj" }
        ]
      end

      its(:length) { is_expected.to eq(5) }
=======
      before do
        stub_search_results_with_versions_v3("microsoft.extensions.dependencymodel", ["1.0.1", "1.1.1"])
        stub_search_results_with_versions_v3("microsoft.aspnetcore.app", [])
        stub_search_results_with_versions_v3("microsoft.net.test.sdk", [])
        stub_search_results_with_versions_v3("microsoft.extensions.platformabstractions", ["1.1.0"])
        stub_search_results_with_versions_v3("system.collections.specialized", ["4.3.0"])
      end
      its(:length) { is_expected.to eq(3) }
>>>>>>> fe6b41e3

      describe "the Microsoft.Extensions.DependencyModel dependency" do
        subject(:dependency) { dependencies.find { |d| d.name == "Microsoft.Extensions.DependencyModel" } }

        it "has the right details" do
          expect(dependency).to be_a(Dependabot::Dependency)
          expect(dependency.name).to eq("Microsoft.Extensions.DependencyModel")
          expect(dependency.version).to eq("1.1.1")
          expect(dependency.requirements).to eq(
            [{
              requirement: "1.1.1",
              file: "my.csproj",
              groups: ["dependencies"],
              source: nil
            }]
          )
        end
      end

      describe "the System.Collections.Specialized dependency" do
        subject(:dependency) { dependencies.find { |d| d.name == "System.Collections.Specialized" } }

        it "has the right details" do
          expect(dependency).to be_a(Dependabot::Dependency)
          expect(dependency.name).to eq("System.Collections.Specialized")
          expect(dependency.version).to eq("4.3.0")
          expect(dependency.requirements).to eq(
            [{
              requirement: "4.3.0",
              file: "my.csproj",
              groups: ["dependencies"],
              source: nil
            }]
          )
        end
      end
    end

    context "with a csproj and a vbproj" do
<<<<<<< HEAD
      let(:project_name) { "file_parser_csproj_vbproj" }

      let(:csproj_dependencies) do
        [
          { name: "Microsoft.Extensions.DependencyModel", version: "1.1.1", file: "my.csproj" },
          { name: "Microsoft.AspNetCore.App", version: nil, file: "my.csproj" },
          { name: "Microsoft.NET.Test.Sdk", version: nil, file: "my.csproj" },
          { name: "Microsoft.Extensions.PlatformAbstractions", version: "1.1.0", file: "my.csproj" },
          { name: "System.Collections.Specialized", version: "4.3.0", file: "my.csproj" }
        ]
      end

      let(:vbproj_dependencies) do
        [
          { name: "Microsoft.Extensions.DependencyModel", version: "1.0.1", file: "my.vbproj" },
          { name: "Serilog", version: "2.3.0", file: "my.vbproj" }
        ]
      end

      its(:length) { is_expected.to eq(6) }
=======
      let(:additional_files) { [vbproj_file] }
      let(:vbproj_file) do
        Dependabot::DependencyFile.new(
          name: "my.vbproj",
          content: fixture("csproj", "basic2.csproj")
        )
      end

      before do
        stub_search_results_with_versions_v3("microsoft.extensions.dependencymodel", ["1.0.1", "1.1.1"])
        stub_search_results_with_versions_v3("microsoft.aspnetcore.app", [])
        stub_search_results_with_versions_v3("microsoft.net.test.sdk", [])
        stub_search_results_with_versions_v3("microsoft.extensions.platformabstractions", ["1.1.0"])
        stub_search_results_with_versions_v3("system.collections.specialized", ["4.3.0"])
        stub_search_results_with_versions_v3("serilog", ["2.3.0"])
      end
      its(:length) { is_expected.to eq(4) }
>>>>>>> fe6b41e3

      describe "the Microsoft.Extensions.DependencyModel dependency" do
        subject(:dependency) { dependencies.find { |d| d.name == "Microsoft.Extensions.DependencyModel" } }

        it "has the right details" do
          expect(dependency).to be_a(Dependabot::Dependency)
          expect(dependency.name).to eq("Microsoft.Extensions.DependencyModel")
          expect(dependency.version).to eq("1.0.1")
          expect(dependency.requirements).to eq(
            [{
              requirement: "1.1.1",
              file: "my.csproj",
              groups: ["dependencies"],
              source: nil
            }, {
              requirement: "1.0.1",
              file: "my.vbproj",
              groups: ["dependencies"],
              source: nil
            }]
          )
        end
      end

      describe "the Serilog dependency" do
        subject(:dependency) { dependencies.find { |d| d.name == "Serilog" } }

        it "has the right details" do
          expect(dependency).to be_a(Dependabot::Dependency)
          expect(dependency.name).to eq("Serilog")
          expect(dependency.version).to eq("2.3.0")
          expect(dependency.requirements).to eq(
            [{
              requirement: "2.3.0",
              file: "my.vbproj",
              groups: ["dependencies"],
              source: nil
            }]
          )
        end
      end
    end

    context "with a packages.config" do
<<<<<<< HEAD
      let(:project_name) { "file_parser_packages_config" }
=======
      let(:additional_files) { [packages_config] }
      let(:packages_config) do
        Dependabot::DependencyFile.new(
          name: "packages.config",
          content: fixture("packages_configs", "packages.config")
        )
      end
>>>>>>> fe6b41e3

      let(:csproj_body) do
        <<~XML
          <Project Sdk="Microsoft.NET.Sdk">
            <!-- there has to be a .csproj, but for packages.config scenarios, the contents don't matter -->
          </Project>
        XML
      end

      its(:length) { is_expected.to eq(9) }

      describe "the Microsoft.CodeDom.Providers.DotNetCompilerPlatform dependency" do
        subject(:dependency) do
          dependencies.find do |d|
            d.name == "Microsoft.CodeDom.Providers.DotNetCompilerPlatform"
          end
        end

        it "has the right details" do
          expect(dependency).to be_a(Dependabot::Dependency)
          expect(dependency.name)
            .to eq("Microsoft.CodeDom.Providers.DotNetCompilerPlatform")
          expect(dependency.version).to eq("1.0.0")
          expect(dependency.requirements).to eq(
            [{
              requirement: "1.0.0",
              file: "packages.config",
              groups: ["dependencies"],
              source: nil
            }]
          )
        end
      end

      describe "the Microsoft.Net.Compilers dependency" do
        subject(:dependency) { dependencies.find { |d| d.name == "Microsoft.Net.Compilers" } }

        it "has the right details" do
          expect(dependency).to be_a(Dependabot::Dependency)
          expect(dependency.name)
            .to eq("Microsoft.Net.Compilers")
          expect(dependency.version).to eq("1.0.1")
          expect(dependency.requirements).to eq(
            [{
              requirement: "1.0.1",
              file: "packages.config",
              groups: ["devDependencies"],
              source: nil
            }]
          )
        end
      end

      context "that is nested" do
        let(:project_name) { "file_parser_packages_config_nested" }
        its(:length) { is_expected.to eq(9) }

        describe "the Microsoft.CodeDom.Providers.DotNetCompilerPlatform dependency" do
          subject(:dependency) do
            dependencies.find do |d|
              d.name == "Microsoft.CodeDom.Providers.DotNetCompilerPlatform"
            end
          end

          it "has the right details" do
            expect(dependency).to be_a(Dependabot::Dependency)
            expect(dependency.name)
              .to eq("Microsoft.CodeDom.Providers.DotNetCompilerPlatform")
            expect(dependency.version).to eq("1.0.0")
            expect(dependency.requirements).to eq(
              [{
                requirement: "1.0.0",
                file: "dir/packages.config",
                groups: ["dependencies"],
                source: nil
              }]
            )
          end
        end

        describe "the Microsoft.Net.Compilers dependency" do
          subject(:dependency) { dependencies.find { |d| d.name == "Microsoft.Net.Compilers" } }

          it "has the right details" do
            expect(dependency).to be_a(Dependabot::Dependency)
            expect(dependency.name)
              .to eq("Microsoft.Net.Compilers")
            expect(dependency.version).to eq("1.0.1")
            expect(dependency.requirements).to eq(
              [{
                requirement: "1.0.1",
                file: "dir/packages.config",
                groups: ["devDependencies"],
                source: nil
              }]
            )
          end
        end
      end
    end

    context "with a global.json" do
<<<<<<< HEAD
      let(:project_name) { "file_parser_packages_config_global_json" }
=======
      let(:files) { [global_json] }
      let(:global_json) do
        Dependabot::DependencyFile.new(
          name: "global.json",
          content: fixture("global_jsons", "global.json")
        )
      end
>>>>>>> fe6b41e3

      its(:length) { is_expected.to eq(1) }

      describe "the Microsoft.Build.Traversal dependency" do
        subject(:dependency) { dependencies.find { |d| d.name == "Microsoft.Build.Traversal" } }

        it "has the right details" do
          expect(dependency).to be_a(Dependabot::Dependency)
          expect(dependency.name).to eq("Microsoft.Build.Traversal")
          expect(dependency.version).to eq("1.0.45")
          expect(dependency.requirements).to eq(
            [{
              requirement: "1.0.45",
              file: "global.json",
              groups: ["dependencies"],
              source: nil
            }]
          )
        end
      end
    end

    context "with a dotnet-tools.json" do
<<<<<<< HEAD
      let(:project_name) { "file_parser_packages_config_dotnet_tools_json" }
=======
      let(:files) { [dotnet_tools_json] }
      let(:dotnet_tools_json) do
        Dependabot::DependencyFile.new(
          name: ".config/dotnet-tools.json",
          content: fixture("dotnet_tools_jsons", "dotnet-tools.json")
        )
      end
>>>>>>> fe6b41e3

      its(:length) { is_expected.to eq(2) }

      describe "the dotnetsay dependency" do
        subject(:dependency) { dependencies.find { |d| d.name == "dotnetsay" } }

        it "has the right details" do
          expect(dependency).to be_a(Dependabot::Dependency)
          expect(dependency.name).to eq("dotnetsay")
          expect(dependency.version).to eq("1.0.0")
          expect(dependency.requirements).to eq(
            [{
              requirement: "1.0.0",
              file: ".config/dotnet-tools.json",
              groups: ["dependencies"],
              source: nil
            }]
          )
        end
      end
    end

    context "with an imported properties file" do
<<<<<<< HEAD
      let(:project_name) { "file_parser_csproj_imported_props" }
=======
      let(:additional_files) { [imported_file] }
      let(:imported_file) do
        Dependabot::DependencyFile.new(
          name: "commonprops.props",
          content: fixture("csproj", "commonprops.props")
        )
      end
>>>>>>> fe6b41e3

      let(:csproj_body) do
        <<~XML
          <Project Sdk="Microsoft.NET.Sdk">
            <PropertyGroup>
              <TargetFramework>netstandard1.6</TargetFramework>
            </PropertyGroup>
            <Import Project="commonprops.props" />
          </Project>
        XML
      end

<<<<<<< HEAD
      its(:length) { is_expected.to eq(6) }
=======
      before do
        stub_search_results_with_versions_v3("serilog", ["2.3.0"])
      end

      its(:length) { is_expected.to eq(1) }
>>>>>>> fe6b41e3

      describe "the Serilog dependency" do
        subject(:dependency) { dependencies.find { |d| d.name == "Serilog" } }

        it "has the right details" do
          expect(dependency).to be_a(Dependabot::Dependency)
          expect(dependency.name).to eq("Serilog")
          expect(dependency.version).to eq("2.3.0")
          expect(dependency.requirements).to eq(
            [{
              requirement: "2.3.0",
              file: "commonprops.props",
              groups: ["dependencies"],
              source: nil
            }]
          )
        end
      end
    end

    context "with a packages.props file" do
<<<<<<< HEAD
      let(:project_name) { "file_parser_csproj_packages_props" }

      let(:csproj_dependencies) do
        [
          { name: "Microsoft.Extensions.DependencyModel", version: "1.1.1", file: "my.csproj" },
          { name: "Microsoft.AspNetCore.App", version: nil, file: "my.csproj" },
          { name: "Microsoft.NET.Test.Sdk", version: nil, file: "my.csproj" },
          { name: "Microsoft.Extensions.PlatformAbstractions", version: "1.1.0", file: "my.csproj" },
          { name: "System.Collections.Specialized", version: "4.3.0", file: "my.csproj" }
        ]
      end

      let(:directory_build_dependencies) do
        [
          { name: "Microsoft.Build.CentralPackageVersions", version: "2.1.3", file: "Directory.Build.targets" }
        ]
      end

      let(:packages_file_dependencies) do
        [
          { name: "Microsoft.SourceLink.GitHub", version: "1.0.0-beta2-19367-01", file: "packages.props" },
          { name: "System.Lycos", version: "3.23.3", file: "packages.props" },
          { name: "System.AskJeeves", version: "2.2.2", file: "packages.props" },
          { name: "System.Google", version: "0.1.0-beta.3", file: "packages.props" },
          { name: "System.WebCrawler", version: "1.1.1", file: "packages.props" }
        ]
      end

      its(:length) { is_expected.to eq(11) }
=======
      let(:additional_files) { [packages_file] }
      let(:packages_file) do
        Dependabot::DependencyFile.new(
          name: "packages.props",
          content: fixture("csproj", "packages.props")
        )
      end

      let(:csproj_body) do
        <<~XML
          <Project Sdk="Microsoft.NET.Sdk">
            <PropertyGroup>
              <TargetFramework>netstandard1.6</TargetFramework>
            </PropertyGroup>
            <Import Project="packages.props" />
          </Project>
        XML
      end

      before do
        stub_search_results_with_versions_v3("microsoft.sourcelink.github", ["1.0.0-beta2-19367-01"])
        stub_search_results_with_versions_v3("system.lycos", ["3.23.3"])
        stub_search_results_with_versions_v3("system.askjeeves", ["2.2.2"])
        stub_search_results_with_versions_v3("system.google", ["0.1.0-beta.3"])
        stub_search_results_with_versions_v3("system.webcrawler", ["1.1.1"])
      end

      its(:length) { is_expected.to eq(5) }
>>>>>>> fe6b41e3

      describe "the System.WebCrawler dependency" do
        subject(:dependency) { dependencies.find { |d| d.name == "System.WebCrawler" } }

        it "has the right details" do
          expect(dependency).to be_a(Dependabot::Dependency)
          expect(dependency.name).to eq("System.WebCrawler")
          expect(dependency.version).to eq("1.1.1")
          expect(dependency.requirements).to eq(
            [{
              requirement: "1.1.1",
              file: "Packages.props",
              groups: ["dependencies"],
              source: nil
            }]
          )
        end
      end
    end

    context "with a directory.packages.props file" do
<<<<<<< HEAD
      let(:project_name) { "file_parser_csproj_directory_packages_props" }
=======
      let(:additional_files) { [packages_file] }
      let(:packages_file) do
        Dependabot::DependencyFile.new(
          name: "directory.packages.props",
          content: fixture("csproj", "directory.packages.props")
        )
      end
>>>>>>> fe6b41e3

      let(:csproj_body) do
        <<~XML
          <Project Sdk="Microsoft.NET.Sdk">
            <PropertyGroup>
              <TargetFramework>netstandard1.6</TargetFramework>
            </PropertyGroup>
            <ItemGroup>
              <PackageReference Include="System.Lycos" />
              <PackageReference Include="System.AskJeeves" />
              <PackageReference Include="System.Google" />
              <PackageReference Include="System.WebCrawler" />
            </ItemGroup>
          </Project>
        XML
      end

<<<<<<< HEAD
      its(:length) { is_expected.to eq(9) }

      describe "the System.WebCrawler dependency" do
        subject(:dependency) { dependencies.find { |d| d.name == "System.WebCrawler" } }
=======
      before do
        stub_search_results_with_versions_v3("system.lycos", ["3.23.3"])
        stub_search_results_with_versions_v3("system.askjeeves", ["2.2.2"])
        stub_search_results_with_versions_v3("system.google", ["0.1.0-beta.3"])
        stub_search_results_with_versions_v3("system.webcrawler", ["1.1.1"])
      end

      its(:length) { is_expected.to eq(4) }

      describe "the last dependency" do
        subject(:dependency) { top_level_dependencies.last }
>>>>>>> fe6b41e3

        it "has the right details" do
          expect(dependency).to be_a(Dependabot::Dependency)
          expect(dependency.name).to eq("System.WebCrawler")
          expect(dependency.version).to eq("1.1.1")
          expect(dependency.requirements).to eq(
            [{
              requirement: "1.1.1",
<<<<<<< HEAD
              file: "Directory.Packages.props",
=======
              file: "my.csproj",
>>>>>>> fe6b41e3
              groups: ["dependencies"],
              source: nil
            }]
          )
        end
<<<<<<< HEAD
=======
      end
    end

    context "with only directory.packages.props file" do
      let(:files) { [packages_file] }
      let(:packages_file) do
        Dependabot::DependencyFile.new(
          name: "directory.packages.props",
          content: fixture("csproj", "directory.packages.props")
        )
      end

      it do
        expect { dependencies }.to raise_error(Dependabot::DependencyFileNotFound)
>>>>>>> fe6b41e3
      end
    end

    context "discovered dependencies are reported" do
      let(:project_name) { "file_parser_csproj_property" }

      before do
        allow(Dependabot.logger).to receive(:info)
        stub_search_results_with_versions_v3("some.package", ["1.2.3"])
        stub_request(:get, "https://api.nuget.org/v3-flatcontainer/some.package/1.2.3/some.package.nuspec")
          .to_return(
            status: 200,
            body:
              <<~XML
                <package xmlns="http://schemas.microsoft.com/packaging/2013/05/nuspec.xsd">
                  <metadata>
                    <id>Some.Package</id>
                    <version>1.2.3</version>
                    <dependencies>
                      <group targetFramework="net8.0">
                      </group>
                    </dependencies>
                  </metadata>
                </package>
              XML
          )
      end

      it "reports the relevant information" do
        expect(dependencies.length).to eq(1) # this line is really just to force evaluation so we can see the infos
        expect(Dependabot.logger).to have_received(:info).with(
          <<~INFO
            Discovery JSON content: {
              "FilePath": "",
              "IsSuccess": true,
              "Projects": [
                {
                  "FilePath": "my.csproj",
                  "Dependencies": [
                    {
                      "Name": "Microsoft.NET.Sdk",
                      "Version": null,
                      "Type": "MSBuildSdk",
                      "EvaluationResult": null,
                      "TargetFrameworks": null,
                      "IsDevDependency": false,
                      "IsDirect": false,
                      "IsTransitive": false,
                      "IsOverride": false,
                      "IsUpdate": false
                    },
                    {
                      "Name": "Some.Package",
                      "Version": "1.2.3",
                      "Type": "PackageReference",
                      "EvaluationResult": {
                        "ResultType": "Success",
                        "OriginalValue": "$(SomePackageVersion)",
                        "EvaluatedValue": "1.2.3",
                        "RootPropertyName": "SomePackageVersion",
                        "ErrorMessage": null
                      },
                      "TargetFrameworks": [
                        "net8.0"
                      ],
                      "IsDevDependency": false,
                      "IsDirect": true,
                      "IsTransitive": false,
                      "IsOverride": false,
                      "IsUpdate": false
                    }
                  ],
                  "IsSuccess": true,
                  "Properties": [
                    {
                      "Name": "SomePackageVersion",
                      "Value": "1.2.3",
                      "SourceFilePath": "my.csproj"
                    },
                    {
                      "Name": "TargetFramework",
                      "Value": "net8.0",
                      "SourceFilePath": "my.csproj"
                    }
                  ],
                  "TargetFrameworks": [
                    "net8.0"
                  ],
                  "ReferencedProjectPaths": []
                }
              ],
              "DirectoryPackagesProps": null,
              "GlobalJson": null,
              "DotNetToolsJson": null
            }
          INFO
          .chomp
        )
      end
    end

    context "with unparsable dependency versions" do
      let(:project_name) { "file_parser_csproj_unparsable" }

      before do
        allow(Dependabot.logger).to receive(:warn)
        stub_search_results_with_versions_v3("package.a", ["1.2.3"])
        stub_search_results_with_versions_v3("package.b", ["4.5.6"])
        stub_request(:get, "https://api.nuget.org/v3-flatcontainer/package.a/1.2.3/package.a.nuspec")
          .to_return(
            status: 200,
            body:
            <<~XML
              <package xmlns="http://schemas.microsoft.com/packaging/2013/05/nuspec.xsd">
                <metadata>
                  <id>Package.A</id>
                  <version>1.2.3</version>
                  <dependencies>
                    <group targetFramework="net8.0">
                    </group>
                  </dependencies>
                </metadata>
              </package>
            XML
          )
      end

      its(:length) { is_expected.to eq(1) }

      describe "the Package.A dependency" do
        subject(:dependency) { dependencies.find { |d| d.name == "Package.A" } }

        it "has the right details" do
          expect(dependency).to be_a(Dependabot::Dependency)
          expect(dependency.name).to eq("Package.A")
          expect(dependency.version).to eq("1.2.3")
          expect(Dependabot.logger).to have_received(:warn).with(
            "Dependency 'Package.B' excluded due to unparsable version: $(ThisPropertyCannotBeResolved)"
          )
        end
      end
    end

    context "with a <TargetFramework> property that can't be evaluated" do
      let(:csproj_file) do
        Dependabot::DependencyFile.new(
          name: "my.csproj",
          content:
            <<~XML
              <Project Sdk="Microsoft.NET.Sdk">
                <PropertyGroup>
                  <TargetFramework>$(SomeCommonTfmThatCannotBeResolved)</TargetFramework>
                </PropertyGroup>
                <ItemGroup>
                  <PackageReference Include="Some.Package" Version="1.2.3" />
                </ItemGroup>
              </Project>
            XML
        )
      end

      before do
        allow(Dependabot.logger).to receive(:warn)
      end

      it "does not return the `.csproj` with an unresolvable TFM" do
        expect(dependencies.length).to eq(0)
        expect(Dependabot.logger).to have_received(:warn).with(
          "Excluding project file 'my.csproj' due to unresolvable target framework"
        )
      end
    end

    context "packages referenced in implicitly included `.targets` file are reported" do
      let(:additional_files) { [directory_build_targets] }
      let(:csproj_file) do
        Dependabot::DependencyFile.new(
          name: "my.csproj",
          content:
            <<~XML
              <Project Sdk="Microsoft.NET.Sdk">
                <PropertyGroup>
                  <TargetFramework>net8.0</TargetFramework>
                </PropertyGroup>
                <ItemGroup>
                  <PackageReference Include="Package.A" Version="1.2.3" />
                </ItemGroup>
              </Project>
            XML
        )
      end
      let(:directory_build_targets) do
        Dependabot::DependencyFile.new(
          name: "Directory.Build.targets",
          content:
            <<~XML
              <Project>
                <ItemGroup>
                  <PackageReference Include="Package.B" Version="4.5.6" />
                </ItemGroup>
              </Project>
            XML
        )
      end

      before do
        stub_search_results_with_versions_v3("package.a", ["1.2.3"])
        stub_search_results_with_versions_v3("package.b", ["4.5.6"])
      end

      it "returns the correct dependency set" do
        expect(dependencies.length).to eq(2)
        expect(dependencies.map(&:name)).to match_array(%w(Package.A Package.B))
        expect(dependencies.map(&:version)).to match_array(%w(1.2.3 4.5.6))
      end
    end

    context "project <TargetFramework> element can be resolved from implicitly imported file" do
      let(:additional_files) { [directory_build_props] }
      let(:csproj_file) do
        Dependabot::DependencyFile.new(
          name: "my.csproj",
          content:
            <<~XML
              <Project Sdk="Microsoft.NET.Sdk">
                <PropertyGroup>
                  <TargetFramework>$(SomeTfm)</TargetFramework>
                </PropertyGroup>
                <ItemGroup>
                  <PackageReference Include="Package.A" Version="1.2.3" />
                </ItemGroup>
              </Project>
            XML
        )
      end
      let(:directory_build_props) do
        Dependabot::DependencyFile.new(
          name: "Directory.Build.props",
          content:
            <<~XML
              <Project>
                <PropertyGroup>
                  <SomeTfm>net8.0</SomeTfm>
                </PropertyGroup>
              </Project>
            XML
        )
      end

      before do
        stub_search_results_with_versions_v3("package.a", ["1.2.3"])
      end

      it "returns the correct dependency set" do
        expect(dependencies.length).to eq(1)
        expect(dependencies[0].name).to eq("Package.A")
        expect(dependencies[0].version).to eq("1.2.3")
      end
    end
  end
end<|MERGE_RESOLUTION|>--- conflicted
+++ resolved
@@ -15,18 +15,6 @@
   end
 
   it_behaves_like "a dependency file parser"
-<<<<<<< HEAD
-  let(:project_name) { "file_parser_csproj" }
-  let(:directory) { "/" }
-  # project_dependency files comes back with directory files first, we need the closest project at the top
-  let(:files) { nuget_project_dependency_files(project_name, directory: directory).reverse }
-  let(:repo_contents_path) { nuget_build_tmp_repo(project_name) }
-  let(:parser) do
-    described_class.new(dependency_files: files,
-                        source: source,
-                        repo_contents_path: repo_contents_path)
-  end
-=======
 
   let(:files) { [csproj_file] + additional_files }
   let(:additional_files) { [] }
@@ -34,8 +22,12 @@
     Dependabot::DependencyFile.new(name: "my.csproj", content: csproj_body)
   end
   let(:csproj_body) { fixture("csproj", "basic.csproj") }
-  let(:parser) { described_class.new(dependency_files: files, source: source, repo_contents_path: "/test/repo") }
->>>>>>> fe6b41e3
+  let(:repo_contents_path) { write_tmp_repo(files) }
+  let(:parser) do
+    described_class.new(dependency_files: files,
+                        source: source,
+                        repo_contents_path: repo_contents_path)
+  end
   let(:source) do
     Dependabot::Source.new(
       provider: "github",
@@ -48,97 +40,7 @@
     let(:dependencies) { parser.parse }
     subject(:top_level_dependencies) { dependencies.select(&:top_level?) }
 
-<<<<<<< HEAD
-    context "with a .proj file" do
-      let(:project_name) { "file_parser_proj" }
-
-      let(:proj_dependencies) do
-        [
-          { name: "Microsoft.Extensions.DependencyModel", version: "1.0.1", file: "proj.proj" },
-          { name: "Serilog", version: "2.3.0", file: "proj.proj" }
-        ]
-=======
-    context "with a dirs.proj file" do
-      let(:additional_files) { [dirs_proj_file] }
-      let(:csproj_file) do
-        # only .csproj, .vbproj, and .fsproj files are supported, but this is faked to ensure that the parser navigates
-        # through <ProjectFile> elements
-        Dependabot::DependencyFile.new(name: "my.not-csproj", content: csproj_body)
-      end
-      let(:csproj_body) { fixture("csproj", "basic2.csproj") }
-      let(:dirs_proj_file) do
-        Dependabot::DependencyFile.new(
-          name: "dirs.proj",
-          content:
-            <<~XML
-              <Project>
-                <ItemGroup>
-                  <ProjectFile Include="my.not-csproj" />
-                </ItemGroup>
-              </Project>
-            XML
-        )
-      end
-
-      before do
-        stub_search_results_with_versions_v3("microsoft.extensions.dependencymodel", ["1.0.1"])
-        stub_search_results_with_versions_v3("serilog", ["2.3.0"])
->>>>>>> fe6b41e3
-      end
-
-      its(:length) { is_expected.to eq(2) }
-
-      describe "the Microsoft.Extensions.DependencyModel dependency" do
-        subject(:dependency) { dependencies.find { |d| d.name == "Microsoft.Extensions.DependencyModel" } }
-
-        it "has the right details" do
-          expect(dependency).to be_a(Dependabot::Dependency)
-          expect(dependency.name).to eq("Microsoft.Extensions.DependencyModel")
-          expect(dependency.version).to eq("1.0.1")
-          expect(dependency.requirements).to eq(
-            [{
-              requirement: "1.0.1",
-              file: "my.not-csproj",
-              groups: ["dependencies"],
-              source: nil
-            }]
-          )
-        end
-      end
-
-      describe "the Serilog dependency" do
-        subject(:dependency) { dependencies.find { |d| d.name == "Serilog" } }
-
-        it "has the right details" do
-          expect(dependency).to be_a(Dependabot::Dependency)
-          expect(dependency.name).to eq("Serilog")
-          expect(dependency.version).to eq("2.3.0")
-          expect(dependency.requirements).to eq(
-            [{
-              requirement: "2.3.0",
-              file: "my.not-csproj",
-              groups: ["dependencies"],
-              source: nil
-            }]
-          )
-        end
-      end
-    end
-
     context "with a single project file" do
-<<<<<<< HEAD
-      let(:project_dependencies) do
-        [
-          { name: "Microsoft.Extensions.DependencyModel", version: "1.1.1", file: "my.csproj" },
-          { name: "Microsoft.AspNetCore.App", version: nil, file: "my.csproj" },
-          { name: "Microsoft.NET.Test.Sdk", version: nil, file: "my.csproj" },
-          { name: "Microsoft.Extensions.PlatformAbstractions", version: "1.1.0", file: "my.csproj" },
-          { name: "System.Collections.Specialized", version: "4.3.0", file: "my.csproj" }
-        ]
-      end
-
-      its(:length) { is_expected.to eq(5) }
-=======
       before do
         stub_search_results_with_versions_v3("microsoft.extensions.dependencymodel", ["1.0.1", "1.1.1"])
         stub_search_results_with_versions_v3("microsoft.aspnetcore.app", [])
@@ -146,8 +48,7 @@
         stub_search_results_with_versions_v3("microsoft.extensions.platformabstractions", ["1.1.0"])
         stub_search_results_with_versions_v3("system.collections.specialized", ["4.3.0"])
       end
-      its(:length) { is_expected.to eq(3) }
->>>>>>> fe6b41e3
+      its(:length) { is_expected.to eq(5) }
 
       describe "the Microsoft.Extensions.DependencyModel dependency" do
         subject(:dependency) { dependencies.find { |d| d.name == "Microsoft.Extensions.DependencyModel" } }
@@ -187,28 +88,6 @@
     end
 
     context "with a csproj and a vbproj" do
-<<<<<<< HEAD
-      let(:project_name) { "file_parser_csproj_vbproj" }
-
-      let(:csproj_dependencies) do
-        [
-          { name: "Microsoft.Extensions.DependencyModel", version: "1.1.1", file: "my.csproj" },
-          { name: "Microsoft.AspNetCore.App", version: nil, file: "my.csproj" },
-          { name: "Microsoft.NET.Test.Sdk", version: nil, file: "my.csproj" },
-          { name: "Microsoft.Extensions.PlatformAbstractions", version: "1.1.0", file: "my.csproj" },
-          { name: "System.Collections.Specialized", version: "4.3.0", file: "my.csproj" }
-        ]
-      end
-
-      let(:vbproj_dependencies) do
-        [
-          { name: "Microsoft.Extensions.DependencyModel", version: "1.0.1", file: "my.vbproj" },
-          { name: "Serilog", version: "2.3.0", file: "my.vbproj" }
-        ]
-      end
-
-      its(:length) { is_expected.to eq(6) }
-=======
       let(:additional_files) { [vbproj_file] }
       let(:vbproj_file) do
         Dependabot::DependencyFile.new(
@@ -225,8 +104,7 @@
         stub_search_results_with_versions_v3("system.collections.specialized", ["4.3.0"])
         stub_search_results_with_versions_v3("serilog", ["2.3.0"])
       end
-      its(:length) { is_expected.to eq(4) }
->>>>>>> fe6b41e3
+      its(:length) { is_expected.to eq(6) }
 
       describe "the Microsoft.Extensions.DependencyModel dependency" do
         subject(:dependency) { dependencies.find { |d| d.name == "Microsoft.Extensions.DependencyModel" } }
@@ -271,9 +149,6 @@
     end
 
     context "with a packages.config" do
-<<<<<<< HEAD
-      let(:project_name) { "file_parser_packages_config" }
-=======
       let(:additional_files) { [packages_config] }
       let(:packages_config) do
         Dependabot::DependencyFile.new(
@@ -281,12 +156,14 @@
           content: fixture("packages_configs", "packages.config")
         )
       end
->>>>>>> fe6b41e3
 
       let(:csproj_body) do
         <<~XML
           <Project Sdk="Microsoft.NET.Sdk">
             <!-- there has to be a .csproj, but for packages.config scenarios, the contents don't matter -->
+            <PropertyGroup>
+              <TargetFramework>netstandard2.0</TargetFramework>
+            </PropertyGroup>
           </Project>
         XML
       end
@@ -336,7 +213,16 @@
       end
 
       context "that is nested" do
-        let(:project_name) { "file_parser_packages_config_nested" }
+        let(:packages_config) do
+          Dependabot::DependencyFile.new(
+            name: "dir/packages.config",
+            content: fixture("packages_configs", "packages.config")
+          )
+        end
+        let(:csproj_file) do
+          Dependabot::DependencyFile.new(name: "dir/my.csproj", content: csproj_body)
+        end
+
         its(:length) { is_expected.to eq(9) }
 
         describe "the Microsoft.CodeDom.Providers.DotNetCompilerPlatform dependency" do
@@ -384,19 +270,15 @@
     end
 
     context "with a global.json" do
-<<<<<<< HEAD
-      let(:project_name) { "file_parser_packages_config_global_json" }
-=======
-      let(:files) { [global_json] }
+      let(:additional_files) { [global_json] }
       let(:global_json) do
         Dependabot::DependencyFile.new(
           name: "global.json",
           content: fixture("global_jsons", "global.json")
         )
       end
->>>>>>> fe6b41e3
-
-      its(:length) { is_expected.to eq(1) }
+
+      its(:length) { is_expected.to eq(6) }
 
       describe "the Microsoft.Build.Traversal dependency" do
         subject(:dependency) { dependencies.find { |d| d.name == "Microsoft.Build.Traversal" } }
@@ -418,19 +300,15 @@
     end
 
     context "with a dotnet-tools.json" do
-<<<<<<< HEAD
-      let(:project_name) { "file_parser_packages_config_dotnet_tools_json" }
-=======
-      let(:files) { [dotnet_tools_json] }
+      let(:additional_files) { [dotnet_tools_json] }
       let(:dotnet_tools_json) do
         Dependabot::DependencyFile.new(
           name: ".config/dotnet-tools.json",
           content: fixture("dotnet_tools_jsons", "dotnet-tools.json")
         )
       end
->>>>>>> fe6b41e3
-
-      its(:length) { is_expected.to eq(2) }
+
+      its(:length) { is_expected.to eq(7) }
 
       describe "the dotnetsay dependency" do
         subject(:dependency) { dependencies.find { |d| d.name == "dotnetsay" } }
@@ -452,9 +330,6 @@
     end
 
     context "with an imported properties file" do
-<<<<<<< HEAD
-      let(:project_name) { "file_parser_csproj_imported_props" }
-=======
       let(:additional_files) { [imported_file] }
       let(:imported_file) do
         Dependabot::DependencyFile.new(
@@ -462,7 +337,6 @@
           content: fixture("csproj", "commonprops.props")
         )
       end
->>>>>>> fe6b41e3
 
       let(:csproj_body) do
         <<~XML
@@ -475,15 +349,11 @@
         XML
       end
 
-<<<<<<< HEAD
-      its(:length) { is_expected.to eq(6) }
-=======
       before do
         stub_search_results_with_versions_v3("serilog", ["2.3.0"])
       end
 
       its(:length) { is_expected.to eq(1) }
->>>>>>> fe6b41e3
 
       describe "the Serilog dependency" do
         subject(:dependency) { dependencies.find { |d| d.name == "Serilog" } }
@@ -505,37 +375,6 @@
     end
 
     context "with a packages.props file" do
-<<<<<<< HEAD
-      let(:project_name) { "file_parser_csproj_packages_props" }
-
-      let(:csproj_dependencies) do
-        [
-          { name: "Microsoft.Extensions.DependencyModel", version: "1.1.1", file: "my.csproj" },
-          { name: "Microsoft.AspNetCore.App", version: nil, file: "my.csproj" },
-          { name: "Microsoft.NET.Test.Sdk", version: nil, file: "my.csproj" },
-          { name: "Microsoft.Extensions.PlatformAbstractions", version: "1.1.0", file: "my.csproj" },
-          { name: "System.Collections.Specialized", version: "4.3.0", file: "my.csproj" }
-        ]
-      end
-
-      let(:directory_build_dependencies) do
-        [
-          { name: "Microsoft.Build.CentralPackageVersions", version: "2.1.3", file: "Directory.Build.targets" }
-        ]
-      end
-
-      let(:packages_file_dependencies) do
-        [
-          { name: "Microsoft.SourceLink.GitHub", version: "1.0.0-beta2-19367-01", file: "packages.props" },
-          { name: "System.Lycos", version: "3.23.3", file: "packages.props" },
-          { name: "System.AskJeeves", version: "2.2.2", file: "packages.props" },
-          { name: "System.Google", version: "0.1.0-beta.3", file: "packages.props" },
-          { name: "System.WebCrawler", version: "1.1.1", file: "packages.props" }
-        ]
-      end
-
-      its(:length) { is_expected.to eq(11) }
-=======
       let(:additional_files) { [packages_file] }
       let(:packages_file) do
         Dependabot::DependencyFile.new(
@@ -564,7 +403,6 @@
       end
 
       its(:length) { is_expected.to eq(5) }
->>>>>>> fe6b41e3
 
       describe "the System.WebCrawler dependency" do
         subject(:dependency) { dependencies.find { |d| d.name == "System.WebCrawler" } }
@@ -576,7 +414,7 @@
           expect(dependency.requirements).to eq(
             [{
               requirement: "1.1.1",
-              file: "Packages.props",
+              file: "packages.props",
               groups: ["dependencies"],
               source: nil
             }]
@@ -586,17 +424,13 @@
     end
 
     context "with a directory.packages.props file" do
-<<<<<<< HEAD
-      let(:project_name) { "file_parser_csproj_directory_packages_props" }
-=======
       let(:additional_files) { [packages_file] }
       let(:packages_file) do
         Dependabot::DependencyFile.new(
-          name: "directory.packages.props",
+          name: "Directory.Packages.props",
           content: fixture("csproj", "directory.packages.props")
         )
       end
->>>>>>> fe6b41e3
 
       let(:csproj_body) do
         <<~XML
@@ -614,12 +448,6 @@
         XML
       end
 
-<<<<<<< HEAD
-      its(:length) { is_expected.to eq(9) }
-
-      describe "the System.WebCrawler dependency" do
-        subject(:dependency) { dependencies.find { |d| d.name == "System.WebCrawler" } }
-=======
       before do
         stub_search_results_with_versions_v3("system.lycos", ["3.23.3"])
         stub_search_results_with_versions_v3("system.askjeeves", ["2.2.2"])
@@ -629,9 +457,8 @@
 
       its(:length) { is_expected.to eq(4) }
 
-      describe "the last dependency" do
-        subject(:dependency) { top_level_dependencies.last }
->>>>>>> fe6b41e3
+      describe "the System.WebCrawler dependency" do
+        subject(:dependency) { dependencies.find { |d| d.name == "System.WebCrawler" } }
 
         it "has the right details" do
           expect(dependency).to be_a(Dependabot::Dependency)
@@ -640,18 +467,17 @@
           expect(dependency.requirements).to eq(
             [{
               requirement: "1.1.1",
-<<<<<<< HEAD
+              file: "my.csproj",
+              groups: ["dependencies"],
+              source: nil
+            }, {
+              requirement: "1.1.1",
               file: "Directory.Packages.props",
-=======
-              file: "my.csproj",
->>>>>>> fe6b41e3
-              groups: ["dependencies"],
-              source: nil
-            }]
-          )
-        end
-<<<<<<< HEAD
-=======
+              groups: ["dependencies"],
+              source: nil
+            }]
+          )
+        end
       end
     end
 
@@ -666,12 +492,27 @@
 
       it do
         expect { dependencies }.to raise_error(Dependabot::DependencyFileNotFound)
->>>>>>> fe6b41e3
       end
     end
 
     context "discovered dependencies are reported" do
-      let(:project_name) { "file_parser_csproj_property" }
+      let(:csproj_file) do
+        Dependabot::DependencyFile.new(
+          name: "my.csproj",
+          content:
+            <<~XML
+              <Project Sdk="Microsoft.NET.Sdk">
+                <PropertyGroup>
+                  <TargetFramework>net8.0</TargetFramework>
+                  <SomePackageVersion>1.2.3</SomePackageVersion>
+                </PropertyGroup>
+                <ItemGroup>
+                  <PackageReference Include="Some.Package" Version="$(SomePackageVersion)" />
+                </ItemGroup>
+              </Project>
+            XML
+        )
+      end
 
       before do
         allow(Dependabot.logger).to receive(:info)
@@ -769,7 +610,23 @@
     end
 
     context "with unparsable dependency versions" do
-      let(:project_name) { "file_parser_csproj_unparsable" }
+      let(:csproj_file) do
+        Dependabot::DependencyFile.new(
+          name: "my.csproj",
+          content:
+            <<~XML
+              <Project Sdk="Microsoft.NET.Sdk">
+                <PropertyGroup>
+                  <TargetFramework>net8.0</TargetFramework>
+                </PropertyGroup>
+                <ItemGroup>
+                  <PackageReference Include="Package.A" Version="1.2.3" />
+                  <PackageReference Include="Package.B" Version="$(ThisPropertyCannotBeResolved)" />
+                </ItemGroup>
+              </Project>
+            XML
+        )
+      end
 
       before do
         allow(Dependabot.logger).to receive(:warn)
