# frozen_string_literal: true

require "dependabot/file_updaters"
require "dependabot/file_updaters/base"

module Dependabot
  module Nuget
    class FileUpdater < Dependabot::FileUpdaters::Base
      require_relative "file_updater/packages_config_declaration_finder"
      require_relative "file_updater/project_file_declaration_finder"
      require_relative "file_updater/property_value_updater"
      require_relative "file_updater/lockfile_updater"

      def self.updated_files_regex
        [
          %r{^[^/]*\.[a-z]{2}proj$},
          /^packages\.config$/i,
          /^global\.json$/i,
          /^dotnet-tools\.json$/i,
          /^Directory\.Build\.props$/i,
          /^Directory\.Build\.targets$/i,
          /^Packages\.props$/i,
          /^packages\.lock\.json$/i
        ]
      end

      def updated_dependency_files
        updated_files = dependency_files.dup

        # Loop through each of the changed requirements, applying changes to
        # all files for that change. Note that the logic is different here
        # to other languages because dotnet has property inheritance across
        # files
        dependencies.each do |dependency|
          updated_files = update_files_for_dependency(
            files: updated_files,
            dependency: dependency
          )
        end

        updated_files = update_lock_files(updated_files)

        updated_files.reject! { |f| dependency_files.include?(f) }

        raise "No files changed!" if updated_files.none?

        updated_files
      end

      private

      def project_files
<<<<<<< HEAD
        dependency_files.select { |df| project_file?(df) }
      end

      def project_file?(file)
        File.basename(file.name).match?(/\.[a-z]{2}proj$/)
      end

      def lock_file?(file)
        File.basename(file.name).match?(/^packages\.lock\.json$/i)
=======
        dependency_files.select { |df| df.name.match?(/\.[a-z]{2}proj$|[Dd]irectory.[Pp]ackages.props/) }
>>>>>>> cd722775
      end

      def packages_config_files
        dependency_files.select do |f|
          f.name.split("/").last.casecmp("packages.config").zero?
        end
      end

      def global_json
        dependency_files.find { |f| f.name.casecmp("global.json").zero? }
      end

      def dotnet_tools_json
        dependency_files.find { |f| f.name.casecmp(".config/dotnet-tools.json").zero? }
      end

      def check_required_files
        return if project_files.any? || packages_config_files.any?

        raise "No project file or packages.config!"
      end

      def update_files_for_dependency(files:, dependency:)
        # The UpdateChecker ensures the order of requirements is preserved
        # when updating, so we can zip them together in new/old pairs.
        reqs = dependency.requirements.zip(dependency.previous_requirements).
               reject { |new_req, old_req| new_req == old_req }

        # Loop through each changed requirement and update the files
        reqs.each do |new_req, old_req|
          raise "Bad req match" unless new_req[:file] == old_req[:file]
          next if new_req[:requirement] == old_req[:requirement]

          file = files.find { |f| f.name == new_req.fetch(:file) }

          files =
            if new_req.dig(:metadata, :property_name)
              update_property_value(files, file, new_req)
            else
              update_declaration(files, dependency, file, old_req, new_req)
            end
        end

        files
      end

      def update_property_value(files, file, req)
        files = files.dup
        property_name = req.fetch(:metadata).fetch(:property_name)

        PropertyValueUpdater.
          new(dependency_files: files).
          update_files_for_property_change(
            property_name: property_name,
            updated_value: req.fetch(:requirement),
            callsite_file: file
          )
      end

      def update_declaration(files, dependency, file, old_req, new_req)
        files = files.dup

        updated_content = file.content

        original_declarations(dependency, old_req).each do |old_dec|
          updated_content = updated_content.gsub(
            old_dec,
            updated_declaration(old_dec, old_req, new_req)
          )
        end

        raise "Expected content to change!" if updated_content == file.content

        files[files.index(file)] =
          updated_file(file: file, content: updated_content)
        files
      end

      def original_declarations(dependency, requirement)
        if requirement.fetch(:file).casecmp("global.json").zero?
          [
            global_json.content.match(
              /"#{Regexp.escape(dependency.name)}"\s*:\s*
               "#{Regexp.escape(dependency.previous_version)}"/x
            ).to_s
          ]
        elsif requirement.fetch(:file).casecmp(".config/dotnet-tools.json").zero?
          [
            dotnet_tools_json.content.match(
              /"#{Regexp.escape(dependency.name)}"\s*:\s*{\s*"version"\s*:\s*
               "#{Regexp.escape(dependency.previous_version)}"/xm
            ).to_s
          ]
        else
          declaration_finder(dependency, requirement).declaration_strings
        end
      end

      def declaration_finder(dependency, requirement)
        @declaration_finders ||= {}

        requirement_fn = requirement.fetch(:file)
        @declaration_finders[dependency.hash + requirement.hash] ||=
          if requirement_fn.split("/").last.casecmp("packages.config").zero?
            PackagesConfigDeclarationFinder.new(
              dependency_name: dependency.name,
              declaring_requirement: requirement,
              packages_config:
                packages_config_files.find { |f| f.name == requirement_fn }
            )
          else
            ProjectFileDeclarationFinder.new(
              dependency_name: dependency.name,
              declaring_requirement: requirement,
              dependency_files: dependency_files
            )
          end
      end

      def updated_declaration(old_declaration, previous_req, requirement)
        original_req_string = previous_req.fetch(:requirement)

        old_declaration.gsub(
          original_req_string,
          requirement.fetch(:requirement)
        )
      end

      def update_lock_files(files)
        files = files.dup

        lock_files = files.select { |f| lock_file?(f) }
        lock_files.each do |lock_file|
          project_file = files.find { |f| project_file?(f) && File.dirname(f.name) == File.dirname(lock_file.name) }
          next if project_file.nil?

          new_content = updated_lockfile_content(files, lock_file)
          next if new_content == lock_file.content

          files[files.index(lock_file)] =
            updated_file(file: lock_file, content: new_content)
        end

        files
      end

      def updated_lockfile_content(files, lock_file)
        @updated_lockfile_content ||= {}
        @updated_lockfile_content[lock_file.name] ||=
          LockfileUpdater.new(
            dependency_files: files,
            lock_file: lock_file,
            credentials: credentials
          ).updated_lockfile_content
      end
    end
  end
end

Dependabot::FileUpdaters.register("nuget", Dependabot::Nuget::FileUpdater)<|MERGE_RESOLUTION|>--- conflicted
+++ resolved
@@ -50,19 +50,15 @@
       private
 
       def project_files
-<<<<<<< HEAD
         dependency_files.select { |df| project_file?(df) }
       end
 
       def project_file?(file)
-        File.basename(file.name).match?(/\.[a-z]{2}proj$/)
+        File.basename(file.name).match?(/\.[a-z]{2}proj$|[Dd]irectory.[Pp]ackages.props/)
       end
 
       def lock_file?(file)
         File.basename(file.name).match?(/^packages\.lock\.json$/i)
-=======
-        dependency_files.select { |df| df.name.match?(/\.[a-z]{2}proj$|[Dd]irectory.[Pp]ackages.props/) }
->>>>>>> cd722775
       end
 
       def packages_config_files
