FROM dependabot/dependabot-core
ARG CODE_DIR=/home/dependabot/dependabot-core
WORKDIR ${CODE_DIR}

ENV BUNDLE_PATH="/home/dependabot/.bundle" \
  BUNDLE_BIN=".bundle/binstubs" \
  PATH=".bundle/binstubs:$PATH:/home/dependabot/.bundle/bin"

COPY .rubocop.yml /home/dependabot/dependabot-core/

RUN mkdir -p \
  ${CODE_DIR}/bundler \
  ${CODE_DIR}/cargo \
  ${CODE_DIR}/common \
  ${CODE_DIR}/composer \
  ${CODE_DIR}/dep \
  ${CODE_DIR}/docker \
  ${CODE_DIR}/elm \
  ${CODE_DIR}/git_submodules \
  ${CODE_DIR}/github_actions \
  ${CODE_DIR}/go_modules \
  ${CODE_DIR}/gradle \
  ${CODE_DIR}/hex \
  ${CODE_DIR}/maven \
  ${CODE_DIR}/npm_and_yarn \
  ${CODE_DIR}/nuget \
  ${CODE_DIR}/omnibus \
  ${CODE_DIR}/python \
  ${CODE_DIR}/terraform

COPY common/ ${CODE_DIR}/common/
COPY bundler/ ${CODE_DIR}/bundler/
COPY cargo/ ${CODE_DIR}/cargo/
COPY composer/ ${CODE_DIR}/composer/
COPY dep/ ${CODE_DIR}/dep/
COPY docker/ ${CODE_DIR}/docker/
COPY elm/ ${CODE_DIR}/elm/
COPY git_submodules/ ${CODE_DIR}/git_submodules/
COPY github_actions/ ${CODE_DIR}/github_actions/
COPY go_modules/ ${CODE_DIR}/go_modules/
COPY gradle/ ${CODE_DIR}/gradle/
COPY hex/ ${CODE_DIR}/hex/
COPY maven/ ${CODE_DIR}/maven/
COPY npm_and_yarn/ ${CODE_DIR}/npm_and_yarn/
COPY nuget/ ${CODE_DIR}/nuget/
COPY omnibus/ ${CODE_DIR}/omnibus/
COPY python/ ${CODE_DIR}/python/
COPY terraform/ ${CODE_DIR}/terraform/

RUN cd common && bundle install

<<<<<<< HEAD
RUN mkdir -p /home/dependabot/dependabot-core/terraform
COPY terraform/Gemfile \
     terraform/dependabot-terraform.gemspec \
     /home/dependabot/dependabot-core/terraform/
RUN cd terraform && bundle install

RUN mkdir -p /home/dependabot/dependabot-core/elm
COPY elm/Gemfile \
     elm/dependabot-elm.gemspec \
     /home/dependabot/dependabot-core/elm/
RUN cd elm && bundle install

RUN mkdir -p /home/dependabot/dependabot-core/python
COPY python/Gemfile \
     python/dependabot-python.gemspec \
     /home/dependabot/dependabot-core/python/
RUN cd python && bundle install

RUN mkdir -p /home/dependabot/dependabot-core/docker
COPY docker/Gemfile \
     docker/dependabot-docker.gemspec \
     /home/dependabot/dependabot-core/docker/
RUN cd docker && bundle install

RUN mkdir -p /home/dependabot/dependabot-core/git_submodules
COPY git_submodules/Gemfile \
     git_submodules/dependabot-git_submodules.gemspec \
     /home/dependabot/dependabot-core/git_submodules/
RUN cd git_submodules && bundle install

RUN mkdir -p /home/dependabot/dependabot-core/github_actions
COPY github_actions/Gemfile \
     github_actions/dependabot-github_actions.gemspec \
     /home/dependabot/dependabot-core/github_actions/
RUN cd github_actions && bundle install

RUN mkdir -p /home/dependabot/dependabot-core/maven
COPY maven/Gemfile \
     maven/dependabot-maven.gemspec \
     /home/dependabot/dependabot-core/maven/
RUN cd maven && bundle install

RUN mkdir -p /home/dependabot/dependabot-core/gradle
COPY gradle/Gemfile \
     gradle/dependabot-gradle.gemspec \
     /home/dependabot/dependabot-core/gradle/
RUN cd gradle && bundle install

RUN mkdir -p /home/dependabot/dependabot-core/hex
COPY hex/Gemfile \
     hex/dependabot-hex.gemspec \
     /home/dependabot/dependabot-core/hex/
RUN cd hex && bundle install

RUN mkdir -p /home/dependabot/dependabot-core/nuget
COPY nuget/Gemfile \
     nuget/dependabot-nuget.gemspec \
     /home/dependabot/dependabot-core/nuget/
RUN cd nuget && bundle install

RUN mkdir -p /home/dependabot/dependabot-core/composer
COPY composer/Gemfile \
     composer/dependabot-composer.gemspec \
     /home/dependabot/dependabot-core/composer/
RUN cd composer && bundle install

RUN mkdir -p /home/dependabot/dependabot-core/cargo
COPY cargo/Gemfile \
     cargo/dependabot-cargo.gemspec \
     /home/dependabot/dependabot-core/cargo/
RUN cd cargo && bundle install

RUN mkdir -p /home/dependabot/dependabot-core/dep
COPY dep/Gemfile \
     dep/dependabot-dep.gemspec \
     /home/dependabot/dependabot-core/dep/
RUN cd dep && bundle install

RUN mkdir -p /home/dependabot/dependabot-core/go_modules
COPY go_modules/Gemfile \
     go_modules/dependabot-go_modules.gemspec \
     /home/dependabot/dependabot-core/go_modules/
RUN cd go_modules && bundle install

RUN mkdir -p /home/dependabot/dependabot-core/npm_and_yarn
COPY npm_and_yarn/Gemfile \
     npm_and_yarn/dependabot-npm_and_yarn.gemspec \
     /home/dependabot/dependabot-core/npm_and_yarn/
RUN cd npm_and_yarn && bundle install

RUN mkdir -p /home/dependabot/dependabot-core/bundler
COPY bundler/Gemfile \
     bundler/dependabot-bundler.gemspec \
     /home/dependabot/dependabot-core/bundler/
RUN cd bundler && bundle install

RUN mkdir -p /home/dependabot/dependabot-core/cocoapods
COPY cocoapods/Gemfile \
     cocoapods/dependabot-cocoapods.gemspec \
     /home/dependabot/dependabot-core/cocoapods/
RUN cd cocoapods && bundle install

RUN mkdir -p /home/dependabot/dependabot-core/omnibus
COPY omnibus/Gemfile \
     omnibus/dependabot-omnibus.gemspec \
     /home/dependabot/dependabot-core/omnibus/
RUN cd omnibus && bundle install

COPY --chown=dependabot . /home/dependabot/dependabot-core/
=======
RUN GREEN='\033[0;32m'; NC='\033[0m'; \
  for d in `find ${CODE_DIR} -type f -mindepth 2 -maxdepth 2 \
    -not -path "${CODE_DIR}/omnibus/Gemfile" \
    -not -path "${CODE_DIR}/common/Gemfile" \
    -name 'Gemfile' | xargs dirname`; do \
    echo && \
    echo "---------------------------------------------------------------------------" && \
    echo "Installing gems for ${GREEN}$(realpath --relative-to=${CODE_DIR} $d)${NC}..." && \
    echo "---------------------------------------------------------------------------" && \
    cd $d && bundle install; \
  done

RUN cd omnibus && bundle install
>>>>>>> ae97df56
<|MERGE_RESOLUTION|>--- conflicted
+++ resolved
@@ -11,6 +11,7 @@
 RUN mkdir -p \
   ${CODE_DIR}/bundler \
   ${CODE_DIR}/cargo \
+  ${CODE_DIR}/cocoapods \
   ${CODE_DIR}/common \
   ${CODE_DIR}/composer \
   ${CODE_DIR}/dep \
@@ -31,6 +32,7 @@
 COPY common/ ${CODE_DIR}/common/
 COPY bundler/ ${CODE_DIR}/bundler/
 COPY cargo/ ${CODE_DIR}/cargo/
+COPY cocoapods/ ${CODE_DIR}/cocoapods/
 COPY composer/ ${CODE_DIR}/composer/
 COPY dep/ ${CODE_DIR}/dep/
 COPY docker/ ${CODE_DIR}/docker/
@@ -49,117 +51,6 @@
 
 RUN cd common && bundle install
 
-<<<<<<< HEAD
-RUN mkdir -p /home/dependabot/dependabot-core/terraform
-COPY terraform/Gemfile \
-     terraform/dependabot-terraform.gemspec \
-     /home/dependabot/dependabot-core/terraform/
-RUN cd terraform && bundle install
-
-RUN mkdir -p /home/dependabot/dependabot-core/elm
-COPY elm/Gemfile \
-     elm/dependabot-elm.gemspec \
-     /home/dependabot/dependabot-core/elm/
-RUN cd elm && bundle install
-
-RUN mkdir -p /home/dependabot/dependabot-core/python
-COPY python/Gemfile \
-     python/dependabot-python.gemspec \
-     /home/dependabot/dependabot-core/python/
-RUN cd python && bundle install
-
-RUN mkdir -p /home/dependabot/dependabot-core/docker
-COPY docker/Gemfile \
-     docker/dependabot-docker.gemspec \
-     /home/dependabot/dependabot-core/docker/
-RUN cd docker && bundle install
-
-RUN mkdir -p /home/dependabot/dependabot-core/git_submodules
-COPY git_submodules/Gemfile \
-     git_submodules/dependabot-git_submodules.gemspec \
-     /home/dependabot/dependabot-core/git_submodules/
-RUN cd git_submodules && bundle install
-
-RUN mkdir -p /home/dependabot/dependabot-core/github_actions
-COPY github_actions/Gemfile \
-     github_actions/dependabot-github_actions.gemspec \
-     /home/dependabot/dependabot-core/github_actions/
-RUN cd github_actions && bundle install
-
-RUN mkdir -p /home/dependabot/dependabot-core/maven
-COPY maven/Gemfile \
-     maven/dependabot-maven.gemspec \
-     /home/dependabot/dependabot-core/maven/
-RUN cd maven && bundle install
-
-RUN mkdir -p /home/dependabot/dependabot-core/gradle
-COPY gradle/Gemfile \
-     gradle/dependabot-gradle.gemspec \
-     /home/dependabot/dependabot-core/gradle/
-RUN cd gradle && bundle install
-
-RUN mkdir -p /home/dependabot/dependabot-core/hex
-COPY hex/Gemfile \
-     hex/dependabot-hex.gemspec \
-     /home/dependabot/dependabot-core/hex/
-RUN cd hex && bundle install
-
-RUN mkdir -p /home/dependabot/dependabot-core/nuget
-COPY nuget/Gemfile \
-     nuget/dependabot-nuget.gemspec \
-     /home/dependabot/dependabot-core/nuget/
-RUN cd nuget && bundle install
-
-RUN mkdir -p /home/dependabot/dependabot-core/composer
-COPY composer/Gemfile \
-     composer/dependabot-composer.gemspec \
-     /home/dependabot/dependabot-core/composer/
-RUN cd composer && bundle install
-
-RUN mkdir -p /home/dependabot/dependabot-core/cargo
-COPY cargo/Gemfile \
-     cargo/dependabot-cargo.gemspec \
-     /home/dependabot/dependabot-core/cargo/
-RUN cd cargo && bundle install
-
-RUN mkdir -p /home/dependabot/dependabot-core/dep
-COPY dep/Gemfile \
-     dep/dependabot-dep.gemspec \
-     /home/dependabot/dependabot-core/dep/
-RUN cd dep && bundle install
-
-RUN mkdir -p /home/dependabot/dependabot-core/go_modules
-COPY go_modules/Gemfile \
-     go_modules/dependabot-go_modules.gemspec \
-     /home/dependabot/dependabot-core/go_modules/
-RUN cd go_modules && bundle install
-
-RUN mkdir -p /home/dependabot/dependabot-core/npm_and_yarn
-COPY npm_and_yarn/Gemfile \
-     npm_and_yarn/dependabot-npm_and_yarn.gemspec \
-     /home/dependabot/dependabot-core/npm_and_yarn/
-RUN cd npm_and_yarn && bundle install
-
-RUN mkdir -p /home/dependabot/dependabot-core/bundler
-COPY bundler/Gemfile \
-     bundler/dependabot-bundler.gemspec \
-     /home/dependabot/dependabot-core/bundler/
-RUN cd bundler && bundle install
-
-RUN mkdir -p /home/dependabot/dependabot-core/cocoapods
-COPY cocoapods/Gemfile \
-     cocoapods/dependabot-cocoapods.gemspec \
-     /home/dependabot/dependabot-core/cocoapods/
-RUN cd cocoapods && bundle install
-
-RUN mkdir -p /home/dependabot/dependabot-core/omnibus
-COPY omnibus/Gemfile \
-     omnibus/dependabot-omnibus.gemspec \
-     /home/dependabot/dependabot-core/omnibus/
-RUN cd omnibus && bundle install
-
-COPY --chown=dependabot . /home/dependabot/dependabot-core/
-=======
 RUN GREEN='\033[0;32m'; NC='\033[0m'; \
   for d in `find ${CODE_DIR} -type f -mindepth 2 -maxdepth 2 \
     -not -path "${CODE_DIR}/omnibus/Gemfile" \
@@ -172,5 +63,4 @@
     cd $d && bundle install; \
   done
 
-RUN cd omnibus && bundle install
->>>>>>> ae97df56
+RUN cd omnibus && bundle install