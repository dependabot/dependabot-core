--- conflicted
+++ resolved
@@ -192,13 +192,9 @@
           )
         end
 
-<<<<<<< HEAD
-        it { is_expected.to be_falsey }
-=======
         it "returns the expected value" do
           expect(subject).to be_falsey
         end
->>>>>>> 69f01216
       end
     end
   end
@@ -243,8 +239,6 @@
         let(:reference) { "v1.1" }
         it { is_expected.to eq(Dependabot::GithubActions::Version.new("v1.1")) }
       end
-<<<<<<< HEAD
-=======
 
       context "that is a major-minor tag of a previous version" do
         let(:reference) { "v1.0" }
@@ -329,7 +323,6 @@
       let(:reference) { "v2" }
 
       it { is_expected.to eq(Dependabot::GithubActions::Version.new("3")) }
->>>>>>> 69f01216
     end
 
     context "given a git commit SHA" do
@@ -373,13 +366,9 @@
     context "given a dependency with multiple git refs", :vcr do
       include_context "with multiple git sources"
 
-<<<<<<< HEAD
-      it { is_expected.to eq(Gem::Version.new("2.2.0")) }
-=======
       it "returns the expected value" do
         expect(subject).to eq(Gem::Version.new("2.2.0"))
       end
->>>>>>> 69f01216
     end
   end
 
