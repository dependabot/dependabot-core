--- conflicted
+++ resolved
@@ -199,11 +199,7 @@
       it "raises a helpful error" do
         expect { updated_lockfile_content }.to raise_error do |error|
           expect(error.message).to include("Your requirements could not be resolved to an installable set of packages.")
-<<<<<<< HEAD
-          expect(error.message).to include("requires composer-plugin-api ^1.0 -> found composer-plugin-api[2.2.0]")
-=======
           expect(error.message).to include("requires composer-plugin-api ^1.0 -> found composer-plugin-api[2.3.0]")
->>>>>>> 69f01216
           expect(error).to be_a Dependabot::DependencyFileNotResolvable
         end
       end
@@ -266,11 +262,7 @@
       it "raises a helpful error" do
         expect { updated_lockfile_content }.to raise_error do |error|
           expect(error.message).to include("Your requirements could not be resolved to an installable set of packages.")
-<<<<<<< HEAD
-          expect(error.message).to include("requires composer-plugin-api ^1.0 -> found composer-plugin-api[2.2.0]")
-=======
           expect(error.message).to include("requires composer-plugin-api ^1.0 -> found composer-plugin-api[2.3.0]")
->>>>>>> 69f01216
           expect(error).to be_a Dependabot::DependencyFileNotResolvable
         end
       end
