# typed: false
# frozen_string_literal: true

require "spec_helper"

require "dependabot/composer/update_checker"
require "dependabot/dependency_file"
require "dependabot/dependency"
require "dependabot/requirements_update_strategy"
require_common_spec "update_checkers/shared_examples_for_update_checkers"

RSpec.describe Dependabot::Composer::UpdateChecker do
  it_behaves_like "an update checker"

  let(:checker) do
    described_class.new(
      dependency: dependency,
      dependency_files: files,
      credentials: credentials,
      ignored_versions: ignored_versions,
      raise_on_ignored: raise_on_ignored,
      security_advisories: security_advisories,
      requirements_update_strategy: requirements_update_strategy
    )
  end

  let(:dependency) do
    Dependabot::Dependency.new(
      name: dependency_name,
      version: dependency_version,
      requirements: requirements,
      package_manager: "composer"
    )
  end
  let(:ignored_versions) { [] }
  let(:raise_on_ignored) { false }
  let(:security_advisories) { [] }
  let(:requirements_update_strategy) { nil }
  let(:dependency_name) { "monolog/monolog" }
  let(:dependency_version) { "1.0.1" }
  let(:requirements) do
    [{ file: "composer.json", requirement: "1.0.*", groups: [], source: nil }]
  end
  let(:credentials) { github_credentials }
  let(:files) { project_dependency_files(project_name) }
  let(:project_name) { "exact_version" }
  let(:packagist_url) { "https://repo.packagist.org/p2/monolog/monolog.json" }
  let(:packagist_response) do
    sanitized_name = dependency_name.downcase.gsub("/", "--")
    fixture("packagist_responses", "#{sanitized_name}.json")
  end

  before do
    url = "https://repo.packagist.org/p2/#{dependency_name.downcase}.json"
    stub_request(:get, url).to_return(status: 200, body: packagist_response)
  end

  describe "#latest_version" do
    subject { checker.latest_version }

    before do
      allow(checker).to receive(:latest_resolvable_version)
        .and_return(Gem::Version.new("1.17.0"))
    end

    it { is_expected.to eq(Gem::Version.new("3.2.0")) }

    context "when the user is ignoring the latest version" do
      let(:ignored_versions) { [">= 3.2.0.a, < 3.3"] }
      it { is_expected.to eq(Gem::Version.new("3.1.0")) }
    end

    context "when the user is ignoring all versions" do
      let(:ignored_versions) { [">= 0"] }
      it "returns latest_resolvable_version" do
        expect(subject).to eq(Gem::Version.new("1.17.0"))
      end

      context "with raise_on_ignored" do
        let(:raise_on_ignored) { true }
        it "raises an error" do
          expect { subject }.to raise_error(Dependabot::AllVersionsIgnored)
        end
      end
    end

    context "when packagist returns an empty array" do
      let(:packagist_response) { '{"packages":[]}' }
      before do
        allow(checker).to receive(:latest_resolvable_version)
          .and_return(Gem::Version.new("1.17.0"))
      end

      it { is_expected.to eq(Gem::Version.new("1.17.0")) }
    end

    context "with a path source" do
      before do
        stub_request(:get, "https://repo.packagist.org/p2/path_dep/path_dep.json")
          .to_return(status: 404)
      end

      context "when that is not the dependency we're checking" do
        it { is_expected.to eq(Gem::Version.new("3.2.0")) }
      end

      context "when that is the dependency we're checking" do
        let(:dependency_name) { "path_dep/path_dep" }
        let(:dependency_version) { "1.0.1" }
        let(:requirements) do
          [{
            requirement: "1.0.*",
            file: "composer.json",
            groups: ["runtime"],
            source: { type: "path" }
          }]
        end

        it { is_expected.to be_nil }
      end
    end

    context "with a git dependency" do
      let(:project_name) { "git_source" }

      let(:dependency_version) { "5267b03b1e4861c4657ede17a88f13ef479db482" }
      let(:requirements) do
        [{
          requirement: "dev-example",
          file: "composer.json",
          groups: ["runtime"],
          source: {
            type: "git",
            url: "https://github.com/dependabot/monolog.git",
            branch: "example",
            ref: nil
          }
        }]
      end

      let(:service_pack_url) do
        "https://github.com/dependabot/monolog.git/info/refs" \
          "?service=git-upload-pack"
      end
      before do
        stub_request(:get, service_pack_url)
          .to_return(
            status: 200,
            body: fixture("git", "upload_packs", upload_pack_fixture),
            headers: {
              "content-type" => "application/x-git-upload-pack-advertisement"
            }
          )
      end
      let(:upload_pack_fixture) { "monolog" }

      it { is_expected.to eq("303b8a83c87d5c6d749926cf02620465a5dcd0f2") }
    end
  end

  describe "#lowest_security_fix_version" do
    subject { checker.lowest_security_fix_version }

    before do
      allow(checker).to receive(:latest_resolvable_version)
        .and_return(Gem::Version.new("1.17.0"))
    end

    it "finds the lowest available non-vulnerable version" do
      is_expected.to eq(Gem::Version.new("1.0.2"))
    end

    context "with a security vulnerability" do
      let(:security_advisories) do
        [
          Dependabot::SecurityAdvisory.new(
            dependency_name: dependency_name,
            package_manager: "composer",
            vulnerable_versions: ["<= 1.22.0"]
          )
        ]
      end

      it "finds the lowest available non-vulnerable version" do
        is_expected.to eq(Gem::Version.new("1.22.1"))
      end
    end
  end

  describe "#latest_resolvable_version" do
    subject(:latest_resolvable_version) { checker.latest_resolvable_version }

    it "returns a non-normalized version, following semver" do
      expect(subject.segments.count).to eq(3)
    end

    it { is_expected.to be >= Gem::Version.new("1.22.0") }

    context "with a composer v1 lockfile" do
      let(:project_name) { "v1/exact_version" }

      it { is_expected.to be >= Gem::Version.new("1.22.0") }
    end

    context "when the user is ignoring the latest version" do
      let(:ignored_versions) { [">= 1.22.0.a, < 4.0"] }
      it { is_expected.to eq(Gem::Version.new("1.21.0")) }
    end

    context "without a lockfile" do
      it { is_expected.to be >= Gem::Version.new("1.22.0") }

      context "when there are conflicts at the version specified" do
        let(:project_name) { "conflicts" }
        let(:dependency_name) { "phpdocumentor/reflection-docblock" }
        let(:dependency_version) { nil }
        let(:requirements) do
          [{
            file: "composer.json",
            requirement: "^4.3",
            groups: [],
            source: nil
          }]
        end
        it { is_expected.to be >= Gem::Version.new("4.3.0") }
      end

      context "when an old version of PHP is specified" do
        let(:project_name) { "old_php_specified" }
        let(:dependency_name) { "illuminate/support" }
        let(:dependency_version) { "5.2.7" }
        let(:requirements) do
          [{
            file: "composer.json",
            requirement: "^5.2.0",
            groups: ["runtime"],
            source: nil
          }]
        end

        it { is_expected.to be >= Gem::Version.new("5.2.45") }

        context "when as a platform requirement" do
          let(:project_name) { "old_php_platform" }
          it { is_expected.to eq(Gem::Version.new("5.4.36")) }

          context "with an extension is specified that we don't have" do
            let(:project_name) { "missing_extension" }

            it "pretends the missing extension is there" do
              expect(latest_resolvable_version)
                .to eq(Dependabot::Composer::Version.new("5.4.36"))
            end
          end

          context "when but the platform requirement only specifies an extension" do
            let(:project_name) { "bad_php" }

            it { is_expected.to eq(Gem::Version.new("5.4.36")) }
          end
        end
      end

      context "when an odd version of PHP is specified" do
        let(:project_name) { "odd_php_specified" }
        let(:dependency_name) { "illuminate/support" }
        let(:dependency_version) { "5.2.7" }
        let(:requirements) do
          [{
            file: "composer.json",
            requirement: "^5.2.0",
            groups: ["runtime"],
            source: nil
          }]
        end

        it { is_expected.to be >= Gem::Version.new("5.2.45") }
      end
    end

    context "with a dev dependency" do
      let(:project_name) { "development_dependencies" }

      it { is_expected.to be >= Gem::Version.new("1.22.0") }
    end

    context "with a path source" do
      let(:project_name) { "path_source" }
      before do
        stub_request(:get, "https://repo.packagist.org/p2/path_dep/path_dep.json")
          .to_return(status: 404)
      end

      context "when that is not the dependency we're checking" do
        it { is_expected.to be >= Gem::Version.new("1.22.0") }
      end

      context "when that is the dependency we're checking" do
        let(:dependency_name) { "path_dep/path_dep" }
        let(:dependency_version) { "1.0.1" }
        let(:requirements) do
          [{
            requirement: "1.0.*",
            file: "composer.json",
            groups: ["runtime"],
            source: { type: "path" }
          }]
        end

        it { is_expected.to be_nil }
      end
    end

    context "with a private registry" do
      let(:project_name) { "private_registry" }
      before { `composer clear-cache --quiet` }

      let(:dependency_name) { "dependabot/dummy-pkg-a" }
      let(:dependency_version) { nil }
      let(:requirements) do
        [{
          file: "composer.json",
          requirement: "*",
          groups: [],
          source: nil
        }]
      end

      before do
        url = "https://php.fury.io/dependabot-throwaway/packages.json"
        stub_request(:get, url)
          .to_return(status: 200, body: fixture("gemfury_response.json"))
      end

      context "with good credentials" do
        let(:gemfury_deploy_token) { ENV.fetch("GEMFURY_DEPLOY_TOKEN", nil) }
        let(:credentials) do
          [{
            "type" => "git_source",
            "host" => "github.com",
            "username" => "x-access-token",
            "password" => "token"
          }, {
            "type" => "composer_repository",
            "registry" => "php.fury.io",
            "username" => gemfury_deploy_token,
            "password" => ""
          }]
        end

        it "returns the expected version" do
          skip("skipped because env var GEMFURY_DEPLOY_TOKEN is not set") if gemfury_deploy_token.nil?
          is_expected.to be >= Gem::Version.new("2.2.0")
        end
      end

      context "with bad credentials" do
        let(:credentials) do
          [{
            "type" => "git_source",
            "host" => "github.com",
            "username" => "x-access-token",
            "password" => "token"
          }, {
            "type" => "composer_repository",
            "registry" => "php.fury.io",
            "username" => "bad",
            "password" => ""
          }]
        end

        it "raises a helpful error message" do
          expect { checker.latest_resolvable_version }
            .to raise_error do |error|
              expect(error)
                .to be_a(Dependabot::PrivateSourceAuthenticationFailure)
              expect(error.source).to eq("php.fury.io")
            end
        end
      end

      context "with no credentials" do
        let(:credentials) do
          [{
            "type" => "git_source",
            "host" => "github.com",
            "username" => "x-access-token",
            "password" => "token"
          }]
        end

        it "raises a helpful error message" do
          expect { checker.latest_resolvable_version }
            .to raise_error do |error|
              expect(error)
                .to be_a(Dependabot::PrivateSourceAuthenticationFailure)
              expect(error.source).to eq("php.fury.io")
            end
        end
      end
    end

    context "with a replaced dependency" do
      let(:project_name) { "replaced_dependency" }
      let(:dependency_name) { "illuminate/console" }
      let(:dependency_version) { nil }
      let(:requirements) do
        [{
          file: "composer.json",
          requirement: "5.5.*",
          groups: [],
          source: nil
        }]
      end
      it { is_expected.to be_nil }
    end

    context "with a replaced direct dependency" do
      let(:project_name) { "replaced_direct_dependency" }
      let(:dependency_name) { "neos/flow" }
      let(:dependency_version) { nil }
      let(:requirements) do
        [{
          file: "composer.json",
          requirement: "*",
          groups: [],
          source: nil
        }]
      end
      it { is_expected.to be_nil }
    end

    context "with a PEAR dependency (composer v1)" do
      let(:project_name) { "v1/pear" }
      let(:dependency_name) { "pear-pear.horde.org/Horde_Date" }
      let(:dependency_version) { "2.4.1" }
      let(:requirements) do
        [{
          file: "composer.json",
          requirement: "^2.4.0@stable",
          groups: [],
          source: nil
        }]
      end

      # This unit test is testing that a dependency located on https://pear.horde.org is still correctly
      # handled by composer. So ignore the fact that this package actually exists on packagist, and
      # pretend it just 404's.
      let(:packagist_response) { "404 not found, no packages here" }
      before do
        v2_metadata_url = "https://repo.packagist.org/p2/#{dependency_name.downcase}.json"
        stub_request(:get, v2_metadata_url).to_return(status: 404, body: packagist_response)

        # Also stub the v1 URL because the underlying `composer` `v1` doesn't know how to talk to the v2 metadata URL.
        v1_metadata_url = "https://repo.packagist.org/p/#{dependency_name.downcase}.json"
        # v1 url doesn't always return 404 for missing packages
        stub_request(:get, v1_metadata_url).to_return(status: 200, body: '{"error":{"code":404,"message":"Not Found"}}')
      end

      it "is between 2.0.0 and 3.0.0" do
        expect(latest_resolvable_version).to be < Gem::Version.new("3.0.0")
        expect(latest_resolvable_version).to be > Gem::Version.new("2.0.0")
      end
    end

    context "with a version conflict at the latest version" do
      let(:project_name) { "version_conflict_at_latest" }
      let(:dependency_name) { "doctrine/dbal" }
      let(:dependency_version) { "2.1.5" }
      let(:requirements) do
        [{
          file: "composer.json",
          requirement: "1.0.*",
          groups: [],
          source: nil
        }]
      end
      let(:ignored_versions) { [">= 2.8.0"] }

      it "is the highest resolvable version" do
        expect(latest_resolvable_version).to eq(Gem::Version.new("2.1.7"))
      end

      context "when the blocking dependency is a git dependency" do
        let(:project_name) { "git_source_conflict_at_latest" }

        it "is the highest resolvable version" do
          pending("composer currently ignores resolvability requirements for git dependencies.")
          expect(latest_resolvable_version).to eq(Gem::Version.new("2.1.7"))
        end
      end
    end

    context "with a version conflict in the current files" do
      let(:dependency_name) { "monolog/monolog" }
      let(:dependency_version) { "2.1.5" }
      let(:requirements) do
        [{
          file: "composer.json",
          requirement: "1.0.*",
          groups: [],
          source: nil
        }]
      end

      context "with there is no lockfile" do
        let(:project_name) { "version_conflict_without_lockfile" }

        it "raises a resolvability error" do
          expect { latest_resolvable_version }
            .to raise_error(Dependabot::DependencyFileNotResolvable)
        end
      end
    end

    context "with an update that can't resolve due to a version conflict" do
      let(:project_name) { "version_conflict_on_update" }
      let(:dependency_name) { "longman/telegram-bot" }
      let(:dependency_version) { "2.1.5" }
      let(:requirements) do
        [{
          file: "composer.json",
          requirement: "1.0.*",
          groups: [],
          source: nil
        }]
      end

      it { is_expected.to be_nil }

      it "logs an error" do
        allow(Dependabot.logger).to receive(:error)

        is_expected.to be_nil
        expect(Dependabot.logger).to have_received(:error).with(
          a_string_starting_with("Your requirements could not be resolved to an installable set of packages.")
        ).once

        expect(Dependabot.logger).to have_received(:error).with(
          a_string_starting_with("/home/dependabot/")
        ).at_least(:once)
      end

<<<<<<< HEAD
<<<<<<< HEAD
      context "with there is no lockfile" do
=======
      context "when there is no lockfile" do
>>>>>>> ef94c7685 (#6017: Resolving the conflicts.)
=======
      context "when there is no lockfile" do
>>>>>>> ef94c768
        let(:project_name) { "version_conflict_on_update_without_lockfile" }

        it { is_expected.to be_nil }

        context "with the conflict comes from a loose PHP version" do
          let(:project_name) { "version_conflict_library" }

          it { is_expected.to be_nil }
        end
      end
    end

    context "with a git source dependency" do
      let(:project_name) { "git_source" }

      let(:dependency_version) { "5267b03b1e4861c4657ede17a88f13ef479db482" }
      let(:requirements) do
        [{
          requirement: "dev-example",
          file: "composer.json",
          groups: ["runtime"],
          source: {
            type: "git",
            url: "https://github.com/dependabot/monolog.git",
            branch: "example"
          }
        }]
      end

      it { is_expected.to be_nil }
    end

    context "with a git source dependency that's not the dependency we're checking" do
      let(:project_name) { "git_source" }
      let(:dependency_name) { "symfony/polyfill-mbstring" }
      let(:dependency_version) { "1.0.1" }
      let(:requirements) do
        [{
          file: "composer.json",
          requirement: "1.0.*",
          groups: [],
          source: nil
        }]
      end

      it { is_expected.to be >= Gem::Version.new("1.3.0") }
    end

    context "with a git source dependency that's not the dependency we're checking with an alias" do
      let(:project_name) { "git_source_alias" }
      let(:dependency_name) { "symfony/polyfill-mbstring" }
      let(:dependency_version) { "1.0.1" }
      let(:requirements) do
        [{
          file: "composer.json",
          requirement: "1.0.*",
          groups: [],
          source: nil
        }]
      end
      it { is_expected.to be >= Gem::Version.new("1.3.0") }
    end

    context "with a git source dependency that's not the dependency we're checking with a stability flag" do
      let(:project_name) { "git_source_transitive" }
      let(:dependency_name) { "symfony/polyfill-mbstring" }
      let(:dependency_version) { "1.0.1" }
      let(:requirements) do
        [{
          requirement: "1.*@dev",
          file: "composer.json",
          groups: ["runtime"],
          source: {
            type: "git",
            url: "https://github.com/php-fig/log.git",
            branch: "master",
            ref: nil
          }
        }]
      end

      it { is_expected.to be_nil }
    end

    context "with a git source dependency that's not the dependency we're checking with a bad commit" do
      let(:project_name) { "git_source_bad_commit" }
      let(:dependency_name) { "symfony/polyfill-mbstring" }
      let(:dependency_version) { "1.0.1" }
      let(:requirements) do
        [{
          file: "composer.json",
          requirement: "1.0.*",
          groups: [],
          source: nil
        }]
      end

      # Alternatively, this could raise an error. Either behaviour would be
      # fine - the below is just what we get with Composer at the moment
      # because we disabled downloading the files in
      # DependabotInstallationManager.
      it { is_expected.to be >= Gem::Version.new("1.3.0") }
    end

    context "with a git source dependency that's not the dependency we're checking with a git URL" do
      let(:project_name) { "git_source_git_url" }
      let(:dependency_name) { "symfony/polyfill-mbstring" }
      let(:dependency_version) { "1.0.1" }
      let(:requirements) do
        [{
          file: "composer.json",
          requirement: "1.0.*",
          groups: [],
          source: nil
        }]
      end

      it { is_expected.to be >= Gem::Version.new("1.3.0") }
    end

    context "with a git source dependency that's not the dependency we're checking that is unreachable" do
      let(:project_name) { "git_source_unreachable" }
      let(:dependency_name) { "symfony/polyfill-mbstring" }
      let(:dependency_version) { "1.0.1" }
      let(:requirements) do
        [{
          file: "composer.json",
          requirement: "1.0.*",
          groups: [],
          source: nil
        }]
      end

      it "raises a helpful error" do
        expect { checker.latest_resolvable_version }
          .to raise_error do |error|
            expect(error).to be_a(Dependabot::GitDependenciesNotReachable)
            expect(error.dependency_urls)
              .to eq(["https://github.com/no-exist-sorry/monolog.git"])
          end
      end

      context "with a git URL" do
        let(:project_name) { "git_source_unreachable_git_url" }

        it "raises a helpful error" do
          expect { checker.latest_resolvable_version }
            .to raise_error do |error|
              expect(error).to be_a(Dependabot::GitDependenciesNotReachable)
              expect(error.dependency_urls)
                .to eq(["git@github.com:no-exist-sorry/monolog"])
            end
        end
      end
    end

    context "when an alternative source is specified" do
      let(:project_name) { "alternative_source" }
      let(:dependency_name) { "wpackagist-plugin/acf-to-rest-api" }
      let(:dependency_version) { "2.2.1" }
      let(:requirements) do
        [{
          file: "composer.json",
          requirement: "*",
          groups: ["runtime"],
          source: nil
        }]
      end

      before do
        stub_request(:get, "https://wpackagist.org/packages.json")
          .to_return(
            status: 200,
            body: fixture("wpackagist_response.json")
          )
      end

      it { is_expected.to be >= Gem::Version.new("3.0.2") }
    end

    context "when an autoload is specified" do
      let(:project_name) { "autoload" }
      let(:dependency_name) { "illuminate/support" }
      let(:dependency_version) { "5.2.7" }
      let(:requirements) do
        [{
          file: "composer.json",
          requirement: "^5.2.0",
          groups: ["runtime"],
          source: nil
        }]
      end

      it { is_expected.to be >= Gem::Version.new("5.2.30") }
    end

    context "when a sub-dependency would block the update" do
      let(:project_name) { "subdependency_update_required" }
      let(:dependency_name) { "illuminate/support" }
      let(:dependency_version) { "5.2.0" }
      let(:requirements) do
        [{
          file: "composer.json",
          requirement: "^5.2.0",
          groups: ["runtime"],
          source: nil
        }]
      end

      # 5.5.0 series and up require an update to illuminate/contracts
      it { is_expected.to be >= Gem::Version.new("5.6.23") }
    end

    context "with an invalid composer.json file" do
      let(:project_name) { "invalid_manifest" }

      it "raises a helpful error" do
        expect { subject }.to raise_error(Dependabot::DependencyFileNotParseable)
      end
    end
  end

  describe "#preferred_resolvable_version" do
    subject { checker.preferred_resolvable_version }

    let(:ignored_versions) { [">= 1.22.0.a, < 4.0"] }
    it { is_expected.to eq(Gem::Version.new("1.21.0")) }

    context "with an insecure version" do
      let(:dependency_version) { "1.0.1" }
      let(:security_advisories) do
        [
          Dependabot::SecurityAdvisory.new(
            dependency_name: dependency_name,
            package_manager: "composer",
            vulnerable_versions: ["<= 1.15.0"]
          )
        ]
      end
      it { is_expected.to eq(Gem::Version.new("1.16.0")) }
    end
  end

  describe "#latest_resolvable_version_with_no_unlock" do
    subject(:latest_resolvable_version_with_no_unlock) do
      checker.latest_resolvable_version_with_no_unlock
    end

    context "with a git source dependency" do
      let(:project_name) { "git_source" }

      let(:dependency_version) { "5267b03b1e4861c4657ede17a88f13ef479db482" }
      let(:requirements) do
        [{
          requirement: "dev-example",
          file: "composer.json",
          groups: ["runtime"],
          source: {
            type: "git",
            url: "https://github.com/dependabot/monolog.git",
            branch: "example"
          }
        }]
      end

      it { is_expected.to be_nil }
    end
  end

  describe "#updated_requirements" do
    let(:dependency) do
      Dependabot::Dependency.new(
        name: "monolog/monolog",
        version: "1.0.1",
        requirements: dependency_requirements,
        package_manager: "composer"
      )
    end
    let(:dependency_requirements) do
      [{
        file: "composer.json",
        requirement: "1.0.*",
        groups: [],
        source: nil
      }]
    end

    before do
      allow(checker)
        .to receive(:latest_resolvable_version)
        .and_return(Gem::Version.new("1.6.0"))
    end

    it "delegates to the RequirementsUpdater" do
      expect(described_class::RequirementsUpdater)
        .to receive(:new)
        .with(
          requirements: dependency_requirements,
          latest_resolvable_version: "1.6.0",
          update_strategy: Dependabot::RequirementsUpdateStrategy::BumpVersionsIfNecessary
        )
        .and_call_original
      expect(checker.updated_requirements)
        .to eq(
          [{
            file: "composer.json",
            requirement: "1.6.*",
            groups: [],
            source: nil
          }]
        )
    end

    context "with an insecure version" do
      let(:security_advisories) do
        [
          Dependabot::SecurityAdvisory.new(
            dependency_name: dependency_name,
            package_manager: "composer",
            vulnerable_versions: ["<= 1.15.0"]
          )
        ]
      end

      before do
        allow(checker)
          .to receive(:lowest_resolvable_security_fix_version)
          .and_return(Gem::Version.new("1.5.0"))
      end

      it "delegates to the RequirementsUpdater" do
        expect(described_class::RequirementsUpdater)
          .to receive(:new)
          .with(
            requirements: dependency_requirements,
            latest_resolvable_version: "1.5.0",
            update_strategy: Dependabot::RequirementsUpdateStrategy::BumpVersionsIfNecessary
          )
          .and_call_original
        expect(checker.updated_requirements)
          .to eq(
            [{
              file: "composer.json",
              requirement: "1.5.*",
              groups: [],
              source: nil
            }]
          )
      end
    end
  end

  describe "#requirements_unlocked_or_can_be?" do
    subject { checker.requirements_unlocked_or_can_be? }

    it { is_expected.to eq(true) }

    context "with the lockfile-only requirements update strategy set" do
      let(:requirements_update_strategy) { Dependabot::RequirementsUpdateStrategy::LockfileOnly }

      it { is_expected.to eq(false) }
    end
  end
end<|MERGE_RESOLUTION|>--- conflicted
+++ resolved
@@ -541,15 +541,7 @@
         ).at_least(:once)
       end
 
-<<<<<<< HEAD
-<<<<<<< HEAD
-      context "with there is no lockfile" do
-=======
       context "when there is no lockfile" do
->>>>>>> ef94c7685 (#6017: Resolving the conflicts.)
-=======
-      context "when there is no lockfile" do
->>>>>>> ef94c768
         let(:project_name) { "version_conflict_on_update_without_lockfile" }
 
         it { is_expected.to be_nil }
