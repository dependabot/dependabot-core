--- conflicted
+++ resolved
@@ -16,11 +16,7 @@
         "password" => "token"
       }],
       repo_contents_path: repo_contents_path,
-<<<<<<< HEAD
-      directory: "/",
-=======
       directory: directory,
->>>>>>> 8fa6c1d1
       options: { tidy: tidy, vendor: false }
     )
   end
@@ -29,10 +25,7 @@
   let(:repo_contents_path) { build_tmp_repo(project_name) }
   let(:go_mod_content) { fixture("projects", project_name, "go.mod") }
   let(:tidy) { true }
-<<<<<<< HEAD
-=======
   let(:directory) { "/" }
->>>>>>> 8fa6c1d1
 
   let(:dependency) do
     Dependabot::Dependency.new(
@@ -233,14 +226,6 @@
             # OpenAPIV2 has been renamed to openapiv2 in this version
             let(:dependency_version) { "v0.5.1" }
 
-<<<<<<< HEAD
-            it "raises a DependencyFileNotResolvable error" do
-              error_class = Dependabot::DependencyFileNotResolvable
-              expect { updater.updated_go_sum_content }.
-                to raise_error(error_class) do |error|
-                expect(error.message).to include("googleapis/gnostic/OpenAPIv2")
-              end
-=======
             # NOTE: We explitly don't want to raise a resolvability error from go mod tidy
             it "does not raises a DependencyFileNotResolvable error" do
               expect { updater.updated_go_sum_content }.
@@ -251,7 +236,6 @@
               expect(updater.updated_go_mod_content).to include(
                 %(github.com/googleapis/gnostic v0.5.1 // indirect\n)
               )
->>>>>>> 8fa6c1d1
             end
           end
         end
@@ -495,8 +479,6 @@
         end
       end
     end
-<<<<<<< HEAD
-=======
 
     context "for a monorepo" do
       let(:project_name) { "monorepo" }
@@ -552,6 +534,5 @@
         end
       end
     end
->>>>>>> 8fa6c1d1
   end
 end