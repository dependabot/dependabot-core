{
  "name": "@dependabot/helper",
  "private": true,
  "bin": {
    "helper": "run.js"
  },
  "scripts": {
    "lint": "eslint .",
    "test": "jest"
  },
  "dependencies": {
<<<<<<< HEAD
    "@dependabot/yarn-lib": "^1.21.1",
    "@npmcli/arborist": "^4.2.1",
    "detect-indent": "^6.1.0",
    "npm": "6.14.16",
    "semver": "^7.3.4"
  },
  "devDependencies": {
    "eslint": "^8.7.0",
    "eslint-config-prettier": "^8.3.0",
    "jest": "^27.4.7",
    "prettier": "^2.5.1",
=======
    "@dependabot/yarn-lib": "^1.22.19",
    "@npmcli/arborist": "^5.6.0",
    "detect-indent": "^6.1.0",
    "nock": "^13.2.9",
    "npm": "6.14.17",
    "semver": "^7.3.7"
  },
  "devDependencies": {
    "eslint": "^8.22.0",
    "eslint-config-prettier": "^8.5.0",
    "jest": "^28.1.3",
    "prettier": "^2.7.1",
>>>>>>> 69f01216
    "rimraf": "^3.0.2"
  }
}<|MERGE_RESOLUTION|>--- conflicted
+++ resolved
@@ -9,19 +9,6 @@
     "test": "jest"
   },
   "dependencies": {
-<<<<<<< HEAD
-    "@dependabot/yarn-lib": "^1.21.1",
-    "@npmcli/arborist": "^4.2.1",
-    "detect-indent": "^6.1.0",
-    "npm": "6.14.16",
-    "semver": "^7.3.4"
-  },
-  "devDependencies": {
-    "eslint": "^8.7.0",
-    "eslint-config-prettier": "^8.3.0",
-    "jest": "^27.4.7",
-    "prettier": "^2.5.1",
-=======
     "@dependabot/yarn-lib": "^1.22.19",
     "@npmcli/arborist": "^5.6.0",
     "detect-indent": "^6.1.0",
@@ -34,7 +21,6 @@
     "eslint-config-prettier": "^8.5.0",
     "jest": "^28.1.3",
     "prettier": "^2.7.1",
->>>>>>> 69f01216
     "rimraf": "^3.0.2"
   }
 }