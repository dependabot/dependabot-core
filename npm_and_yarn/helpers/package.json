--- conflicted
+++ resolved
@@ -17,13 +17,8 @@
     "semver": "^7.3.4"
   },
   "devDependencies": {
-<<<<<<< HEAD
-    "eslint": "^7.17.0",
+    "eslint": "^7.18.0",
     "eslint-config-prettier": "^7.1.0",
-=======
-    "eslint": "^7.18.0",
-    "eslint-plugin-prettier": "^3.3.1",
->>>>>>> 0b286b2a
     "jest": "^26.6.3",
     "prettier": "^2.2.1",
     "rimraf": "^3.0.2"
