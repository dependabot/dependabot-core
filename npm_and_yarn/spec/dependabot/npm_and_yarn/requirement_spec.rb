--- conflicted
+++ resolved
@@ -258,17 +258,8 @@
       let(:requirement_string) { "^1.0.0 || ^2.0.0" }
 
       it do
-<<<<<<< HEAD
         is_expected.to contain_exactly(Gem::Requirement.new(">= 1.0.0", "< 2.0.0.a"),
                                        Gem::Requirement.new(">= 2.0.0", "< 3.0.0.a"))
-=======
-        expect(reqs).to match_array(
-          [
-            Gem::Requirement.new(">= 1.0.0", "< 2.0.0.a"),
-            Gem::Requirement.new(">= 2.0.0", "< 3.0.0.a")
-          ]
-        )
->>>>>>> 2384f2d0
       end
     end
 
@@ -276,17 +267,8 @@
       let(:requirement_string) { "(^1.0.0 || ^2.0.0)" }
 
       it do
-<<<<<<< HEAD
         is_expected.to contain_exactly(Gem::Requirement.new(">= 1.0.0", "< 2.0.0.a"),
                                        Gem::Requirement.new(">= 2.0.0", "< 3.0.0.a"))
-=======
-        expect(reqs).to match_array(
-          [
-            Gem::Requirement.new(">= 1.0.0", "< 2.0.0.a"),
-            Gem::Requirement.new(">= 2.0.0", "< 3.0.0.a")
-          ]
-        )
->>>>>>> 2384f2d0
       end
     end
   end
