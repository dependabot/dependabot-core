# frozen_string_literal: true

require "spec_helper"
require "dependabot/dependency_file"
require "dependabot/npm_and_yarn/file_parser/lockfile_parser"

RSpec.describe Dependabot::NpmAndYarn::FileParser::LockfileParser do
  subject(:lockfile_parser) do
    described_class.new(dependency_files: dependency_files)
  end

  describe "#parse" do
    subject(:dependencies) { lockfile_parser.parse }

    context "for yarn lockfiles" do
      let(:dependency_files) { project_dependency_files("yarn/only_dev_dependencies") }

      it "parses the dependencies" do
        expect(dependencies.map(&:name)).to contain_exactly("etag")
      end

      context "that contains an empty version string" do
        let(:dependency_files) { project_dependency_files("yarn/empty_version") }

        # Lockfile contains 10 dependencies but one has an empty version
        its(:length) { is_expected.to eq(9) }
      end

      context "that contains an aliased dependency" do
        let(:dependency_files) { project_dependency_files("yarn/aliased_dependency") }

        it "excludes the dependency" do
          # Lockfile contains 11 dependencies but one is an alias
          expect(dependencies.count).to eq(10)
          expect(dependencies.map(&:name)).to_not include("my-fetch-factory")
        end
      end

      context "that contain multiple dependencies" do
        let(:dependency_files) { project_dependency_files("yarn/no_lockfile_change") }

        its(:length) { is_expected.to eq(393) }

        describe "a repeated dependency" do
          subject { dependencies.find { |d| d.name == "acorn" } }

          its(:version) { is_expected.to eq("5.1.1") }
        end
      end

      context "that contain bad lockfile" do
        let(:dependency_files) { project_dependency_files("yarn/broken_lockfile") }

        it "raises a DependencyFileNotParseable error" do
          expect { dependencies }.
            to raise_error(Dependabot::DependencyFileNotParseable) do |error|
              expect(error.file_name).to eq("yarn.lock")
            end
        end
      end
    end

    context "for npm lockfiles" do
      let(:dependency_files) { project_dependency_files("npm6/multiple_updates") }

      it "parses the dependencies" do
        expect(dependencies.map(&:name)).to contain_exactly("etag", "is-number")
      end

      it "doesn't include subdependency_metadata for unbundled dependencies" do
        dep = dependencies.find { |d| d.name == "etag" }
        expect(dep.subdependency_metadata).to be_nil
      end

      context "with a dev dependency" do
        let(:dependency_files) { project_dependency_files("npm6/only_dev_dependencies") }

        it "includes subdependency_metadata for development dependency" do
          dep = dependencies.find { |d| d.name == "etag" }
          expect(dep.subdependency_metadata).to eq([{ production: false }])
        end
      end

      context "that contain multiple dependencies" do
        let(:dependency_files) { project_dependency_files("npm6/blank_requirement") }

        its(:length) { is_expected.to eq(23) }

        describe "a repeated dependency" do
          subject { dependencies.find { |d| d.name == "lodash" } }

          its(:version) { is_expected.to eq("2.4.1") }
        end
      end

      context "that contains an empty version string" do
        let(:dependency_files) { project_dependency_files("npm6/empty_version") }
        # Lockfile contains 10 dependencies but one has an empty version
        its(:length) { is_expected.to eq(9) }
      end

      context "that contains an invalid version requirement string" do
        let(:dependency_files) { project_dependency_files("npm6/invalid_version_requirement") }
        subject { dependencies.find { |d| d.name == "etag" } }

        it { is_expected.to eq(nil) }
      end

      context "that has URL versions (i.e., is from a bad version of npm)" do
        let(:dependency_files) { project_dependency_files("npm6/url_versions") }

        # All but 1 dependency in the lockfile has a URL version
        its(:length) { is_expected.to eq(1) }
      end

      context "that contain bad json" do
        let(:dependency_files) { project_dependency_files("npm6/broken_lockfile") }

        it "raises a DependencyFileNotParseable error" do
          expect { dependencies }.
            to raise_error(Dependabot::DependencyFileNotParseable) do |error|
              expect(error.file_name).to eq("package-lock.json")
            end
        end
      end

      context "that contain bundled dependencies" do
        let(:dependency_files) { project_dependency_files("npm6/bundled_sub_dependency") }
        subject { dependencies.find { |d| d.name == "tar" } }

        its(:subdependency_metadata) do
          is_expected.to eq([{ npm_bundled: true }])
        end
      end
    end

    context "for npm shrinkwraps" do
      let(:dependency_files) { project_dependency_files("npm6/shrinkwrap_only_dev_dependencies") }

      it "parses the dependencies" do
        expect(dependencies.map(&:name)).to contain_exactly("etag")
      end

      context "that contain multiple dependencies" do
        let(:dependency_files) { project_dependency_files("npm6/shrinkwrap_blank_requirement") }

        its(:length) { is_expected.to eq(23) }

        describe "a repeated dependency" do
          subject { dependencies.find { |d| d.name == "lodash" } }

          its(:version) { is_expected.to eq("2.4.1") }
        end
      end

      context "that contains an empty version string" do
        let(:dependency_files) { project_dependency_files("npm6/shrinkwrap_empty_version") }
        # Lockfile contains 10 dependencies but one has an empty version
        its(:length) { is_expected.to eq(9) }
      end

      context "that contain bad json" do
        let(:dependency_files) { project_dependency_files("npm6/shrinkwrap_broken") }

        it "raises a DependencyFileNotParseable error" do
          expect { dependencies }.
            to raise_error(Dependabot::DependencyFileNotParseable) do |error|
              expect(error.file_name).to eq("npm-shrinkwrap.json")
            end
        end
      end
    end
  end

  describe "#lockfile_details" do
    subject(:lockfile_details) do
      lockfile_parser.lockfile_details(
        dependency_name: dependency_name,
        requirement: requirement,
        manifest_name: manifest_name
      )
    end
    let(:dependency_name) { "etag" }
    let(:requirement) { nil }
    let(:manifest_name) { "package.json" }

    context "for yarn lockfiles" do
      let(:dependency_files) { project_dependency_files("yarn/only_dev_dependencies") }

      it "finds the dependency" do
        expect(lockfile_details).to eq(
          "resolved" => "https://registry.yarnpkg.com/etag/-/etag-1.8.0.tgz#6f631aef336d6c46362b51764044ce216be3c051",
          "version" => "1.8.0"
        )
      end

      context "that contain duplicate dependencies" do
        let(:dependency_files) { project_dependency_files("yarn/no_lockfile_change") }
        let(:dependency_name) { "ansi-styles" }
        let(:requirement) { "^2.2.1" }

        it "finds the one matching the requirement" do
          expect(lockfile_details).to eq(
            "version" => "2.2.1",
            "resolved" => "https://registry.yarnpkg.com/ansi-styles/-/"\
                           "ansi-styles-2.2.1.tgz#"\
                           "b432dd3358b634cf75e1e4664368240533c1ddbe"
          )
        end

        context "when the requirement doesn't match" do
          let(:requirement) { "^3.3.0" }

          it { is_expected.to eq(nil) }
        end
      end
    end

    context "for npm lockfiles" do
      let(:dependency_files) { project_dependency_files("npm6/only_dev_dependencies") }

      it "finds the dependency" do
        expect(lockfile_details).to eq(
          "version" => "1.8.1",
          "resolved" => "https://registry.npmjs.org/etag/-/etag-1.8.1.tgz",
          "integrity" => "sha1-Qa4u62XvpiJorr/qg6x9eSmbCIc=",
          "dev" => true
        )
      end

      context "when a nested lockfile is also present" do
        let(:dependency_files) { project_dependency_files("npm6/irrelevant_nested_lockfile") }

        it "finds the correct dependency" do
          expect(lockfile_details).to eq(
            "version" => "1.8.1",
            "resolved" => "https://registry.npmjs.org/etag/-/etag-1.8.1.tgz",
            "integrity" => "sha1-Qa4u62XvpiJorr/qg6x9eSmbCIc=",
            "dev" => true
          )
        end

        context "that should be used for this manifest" do
          let(:manifest_name) { "nested/package.json" }

          it "finds the correct dependency" do
            expect(lockfile_details).to eq(
              "version" => "1.8.0",
              "resolved" => "https://registry.npmjs.org/etag/-/etag-1.8.0.tgz",
              "integrity" => "sha1-Qa4u62XvpiJorr/qg6x9eSm111c="
            )
          end
        end
      end
    end

    context "for npm shrinkwraps" do
      let(:dependency_files) { project_dependency_files("npm6/shrinkwrap_only_dev_dependencies") }

      it "finds the dependency" do
        expect(lockfile_details).to eq(
          "version" => "1.8.1",
          "resolved" => "https://registry.npmjs.org/etag/-/etag-1.8.1.tgz",
          "integrity" => "sha1-Qa4u62XvpiJorr/qg6x9eSmbCIc=",
          "dev" => true
        )
      end
    end

<<<<<<< HEAD
    context "for an npm7 workspace project with a direct dependency that's installed in the workspace's node_modules" do
      let(:dependency_files) { project_dependency_files("npm7/workspace_nested_package") }
=======
    context "for an npm8 workspace project with a direct dependency that's installed in the workspace's node_modules" do
      let(:dependency_files) { project_dependency_files("npm8/workspace_nested_package") }
>>>>>>> 69f01216
      let(:dependency_name) { "yargs" }
      let(:manifest_name) { "packages/build/package.json" }

      it "finds the correct dependency" do
        expect(lockfile_details).to eq(
          "version" => "16.2.0",
          "resolved" => "https://registry.npmjs.org/yargs/-/yargs-16.2.0.tgz",
          "integrity" =>
            "sha512-D1mvvtDG0L5ft/jGWkLpG1+m0eQxOfaBvTNELraWj22wSVUMWxZUvYgJYcKh6jGGIkJFhH4IZPQhR4TKpc8mBw=="
        )
      end
    end

<<<<<<< HEAD
    context "for an npm7 workspace project with a direct dependency that's installed in the top-level node_modules" do
      let(:dependency_files) { project_dependency_files("npm7/workspace_nested_package_top_level") }
=======
    context "for an npm8 workspace project with a direct dependency that's installed in the top-level node_modules" do
      let(:dependency_files) { project_dependency_files("npm8/workspace_nested_package_top_level") }
>>>>>>> 69f01216
      let(:dependency_name) { "uuid" }
      let(:manifest_name) { "api/package.json" }

      it "finds the correct dependency" do
        expect(lockfile_details).to eq(
          "version" => "8.3.2",
          "resolved" => "https://registry.npmjs.org/uuid/-/uuid-8.3.2.tgz",
          "integrity" =>
            "sha512-+NYs2QeMWy+GWFOEm9xnn6HCDp0l7QBD7ml8zLUmJ+93Q5NF0NocErnwkTkXVFNiX3/fpC6afS8Dhb/gz7R7eg=="
        )
      end
    end

<<<<<<< HEAD
    context "for a non-workspace npm 7 lockfile" do
      let(:dependency_files) { project_dependency_files("npm7/simple") }
=======
    context "for a non-workspace npm 8 lockfile" do
      let(:dependency_files) { project_dependency_files("npm8/simple") }
>>>>>>> 69f01216
      let(:dependency_name) { "fetch-factory" }
      let(:manifest_name) { "package.json" }

      it "finds the dependency" do
        expect(lockfile_details).to eq(
          "version" => "0.0.1",
          "resolved" => "https://registry.npmjs.org/fetch-factory/-/fetch-factory-0.0.1.tgz",
          "integrity" => "sha1-4AdgWb2zHjFHx1s7jAQTO6jH4HE="
        )
      end
    end

    context "npm8 with a v3 lockfile-version" do
      context "workspace project with a direct dependency that's installed in the workspace's node_modules" do
        let(:dependency_files) { project_dependency_files("npm8/workspace_nested_package_lockfile_v3") }
        let(:dependency_name) { "yargs" }
        let(:manifest_name) { "packages/build/package.json" }

        it "finds the correct dependency" do
          expect(lockfile_details).to eq(
            "version" => "16.2.0",
            "resolved" => "https://registry.npmjs.org/yargs/-/yargs-16.2.0.tgz",
            "integrity" =>
            "sha512-D1mvvtDG0L5ft/jGWkLpG1+m0eQxOfaBvTNELraWj22wSVUMWxZUvYgJYcKh6jGGIkJFhH4IZPQhR4TKpc8mBw=="
          )
        end
      end

      context "workspace project with a direct dependency that's installed in the top-level node_modules" do
        let(:dependency_files) { project_dependency_files("npm8/workspace_nested_package_top_level_lockfile_v3") }
        let(:dependency_name) { "uuid" }
        let(:manifest_name) { "api/package.json" }

        it "finds the correct dependency" do
          expect(lockfile_details).to eq(
            "version" => "8.3.2",
            "resolved" => "https://registry.npmjs.org/uuid/-/uuid-8.3.2.tgz",
            "integrity" =>
            "sha512-+NYs2QeMWy+GWFOEm9xnn6HCDp0l7QBD7ml8zLUmJ+93Q5NF0NocErnwkTkXVFNiX3/fpC6afS8Dhb/gz7R7eg=="
          )
        end
      end

      context "for a non-workspace project" do
        let(:dependency_files) { project_dependency_files("npm8/simple_lockfile_v3") }
        let(:dependency_name) { "fetch-factory" }
        let(:manifest_name) { "package.json" }

        it "finds the dependency" do
          expect(lockfile_details).to eq(
            "version" => "0.0.1",
            "resolved" => "https://registry.npmjs.org/fetch-factory/-/fetch-factory-0.0.1.tgz",
            "integrity" => "sha1-4AdgWb2zHjFHx1s7jAQTO6jH4HE="
          )
        end
      end
    end
  end
end<|MERGE_RESOLUTION|>--- conflicted
+++ resolved
@@ -267,13 +267,8 @@
       end
     end
 
-<<<<<<< HEAD
-    context "for an npm7 workspace project with a direct dependency that's installed in the workspace's node_modules" do
-      let(:dependency_files) { project_dependency_files("npm7/workspace_nested_package") }
-=======
     context "for an npm8 workspace project with a direct dependency that's installed in the workspace's node_modules" do
       let(:dependency_files) { project_dependency_files("npm8/workspace_nested_package") }
->>>>>>> 69f01216
       let(:dependency_name) { "yargs" }
       let(:manifest_name) { "packages/build/package.json" }
 
@@ -287,13 +282,8 @@
       end
     end
 
-<<<<<<< HEAD
-    context "for an npm7 workspace project with a direct dependency that's installed in the top-level node_modules" do
-      let(:dependency_files) { project_dependency_files("npm7/workspace_nested_package_top_level") }
-=======
     context "for an npm8 workspace project with a direct dependency that's installed in the top-level node_modules" do
       let(:dependency_files) { project_dependency_files("npm8/workspace_nested_package_top_level") }
->>>>>>> 69f01216
       let(:dependency_name) { "uuid" }
       let(:manifest_name) { "api/package.json" }
 
@@ -307,13 +297,8 @@
       end
     end
 
-<<<<<<< HEAD
-    context "for a non-workspace npm 7 lockfile" do
-      let(:dependency_files) { project_dependency_files("npm7/simple") }
-=======
     context "for a non-workspace npm 8 lockfile" do
       let(:dependency_files) { project_dependency_files("npm8/simple") }
->>>>>>> 69f01216
       let(:dependency_name) { "fetch-factory" }
       let(:manifest_name) { "package.json" }
 
