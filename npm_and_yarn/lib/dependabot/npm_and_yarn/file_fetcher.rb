# typed: strict
# frozen_string_literal: true

require "json"
require "sorbet-runtime"
require "dependabot/experiments"
require "dependabot/logger"
require "dependabot/file_fetchers"
require "dependabot/file_fetchers/base"
require "dependabot/npm_and_yarn/helpers"
require "dependabot/npm_and_yarn/package_manager"
require "dependabot/npm_and_yarn/file_parser"
require "dependabot/npm_and_yarn/file_parser/lockfile_parser"

module Dependabot
  module NpmAndYarn
    class FileFetcher < Dependabot::FileFetchers::Base # rubocop:disable Metrics/ClassLength
      extend T::Sig
      extend T::Helpers

      require_relative "file_fetcher/path_dependency_builder"

      # Npm always prefixes file paths in the lockfile "version" with "file:"
      # even when a naked path is used (e.g. "../dep")
      NPM_PATH_DEPENDENCY_STARTS = T.let(%w(file:).freeze, [String])
      # "link:" is only supported by Yarn but is interchangeable with "file:"
      # when it specifies a path. Only include Yarn "link:"'s that start with a
      # path and ignore symlinked package names that have been registered with
      # "yarn link", e.g. "link:react"
      PATH_DEPENDENCY_STARTS = T.let(%w(file: link:. link:/ link:~/ / ./ ../ ~/).freeze,
                                     [String, String, String, String, String, String, String, String])
      PATH_DEPENDENCY_CLEAN_REGEX = /^file:|^link:/
      DEFAULT_NPM_REGISTRY = "https://registry.npmjs.org"

      sig { override.params(filenames: T::Array[String]).returns(T::Boolean) }
      def self.required_files_in?(filenames)
        filenames.include?("package.json")
      end

      sig { override.returns(String) }
      def self.required_files_message
        "Repo must contain a package.json."
      end

      # Overridden to pull any yarn data or plugins which may be stored with Git LFS.
      sig { override.returns(String) }
      def clone_repo_contents
        return @git_lfs_cloned_repo_contents_path unless @git_lfs_cloned_repo_contents_path.nil?

        @git_lfs_cloned_repo_contents_path ||= T.let(super, T.nilable(String))
        begin
          SharedHelpers.with_git_configured(credentials: credentials) do
            Dir.chdir(@git_lfs_cloned_repo_contents_path) do
              cache_dir = Helpers.fetch_yarnrc_yml_value("cacheFolder", "./yarn/cache")
              SharedHelpers.run_shell_command("git lfs pull --include .yarn,#{cache_dir}")
            end
            @git_lfs_cloned_repo_contents_path
          end
        rescue StandardError
          @git_lfs_cloned_repo_contents_path
        end
      end

      sig { override.returns(T.nilable(T::Hash[Symbol, T.untyped])) }
      def ecosystem_versions
        package_managers = {}

        package_managers["npm"] = npm_version if npm_version
        package_managers["yarn"] = yarn_version if yarn_version
        package_managers["pnpm"] = pnpm_version if pnpm_version
        package_managers["unknown"] = 1 if package_managers.empty?

        {
          package_managers: package_managers
        }
      end

      sig { override.returns(T::Array[DependencyFile]) }
      def fetch_files
        fetched_files = T.let([], T::Array[DependencyFile])
        fetched_files << package_json
        fetched_files << T.must(npmrc) if npmrc
        fetched_files += npm_files if npm_version
        fetched_files += yarn_files if yarn_version
        fetched_files += pnpm_files if pnpm_version
        fetched_files += lerna_files
        fetched_files += workspace_package_jsons
        fetched_files += path_dependencies(fetched_files)

        fetched_files.uniq
      end

      private

      sig { returns(T::Array[DependencyFile]) }
      def npm_files
        fetched_npm_files = []
        fetched_npm_files << package_lock if package_lock && !skip_package_lock?
        fetched_npm_files << shrinkwrap if shrinkwrap
        fetched_npm_files << inferred_npmrc if inferred_npmrc
        fetched_npm_files
      end

      sig { returns(T::Array[DependencyFile]) }
      def yarn_files
        fetched_yarn_files = []
        fetched_yarn_files << yarn_lock if yarn_lock
        fetched_yarn_files << yarnrc if yarnrc
        fetched_yarn_files << yarnrc_yml if yarnrc_yml
        create_yarn_cache
        fetched_yarn_files
      end

      sig { returns(T::Array[DependencyFile]) }
      def pnpm_files
        fetched_pnpm_files = []
        fetched_pnpm_files << pnpm_lock if pnpm_lock && !skip_pnpm_lock?
        fetched_pnpm_files << pnpm_workspace_yaml if pnpm_workspace_yaml
        fetched_pnpm_files += pnpm_workspace_package_jsons
        fetched_pnpm_files
      end

      sig { returns(T::Array[DependencyFile]) }
      def lerna_files
        fetched_lerna_files = []
        fetched_lerna_files << lerna_json if lerna_json
        fetched_lerna_files += lerna_packages
        fetched_lerna_files
      end

      # If every entry in the lockfile uses the same registry, we can infer
      # that there is a global .npmrc file, so add it here as if it were in the repo.

      # rubocop:disable Metrics/AbcSize
      # rubocop:disable Metrics/PerceivedComplexity
      sig { returns(T.nilable(DependencyFile)) }
      def inferred_npmrc # rubocop:disable Metrics/PerceivedComplexity
        return @inferred_npmrc if defined?(@inferred_npmrc)
        return @inferred_npmrc ||= T.let(nil, T.nilable(DependencyFile)) unless npmrc.nil? && package_lock

        known_registries = []
        FileParser::JsonLock.new(T.must(package_lock)).parsed.fetch("dependencies",
                                                                    {}).each do |dependency_name, details|
          resolved = details.fetch("resolved", DEFAULT_NPM_REGISTRY)

          begin
            uri = URI.parse(resolved)
          rescue URI::InvalidURIError
            # Ignoring non-URIs since they're not registries.
            # This can happen if resolved is `false`, for instance
            # npm6 bug https://github.com/npm/cli/issues/1138
            next
          end

          next unless uri.scheme && uri.host

          known_registry = "#{uri.scheme}://#{uri.host}"
          path = uri.path

          next unless path

          index = path.index(dependency_name)
          if index
            registry_base_path = T.must(path[0...index]).delete_suffix("/")
            known_registry << registry_base_path
          end

          known_registries << known_registry
        end

        if known_registries.uniq.length == 1 && known_registries.first != DEFAULT_NPM_REGISTRY
          Dependabot.logger.info("Inferred global NPM registry is: #{known_registries.first}")
          return @inferred_npmrc ||= Dependabot::DependencyFile.new(
            name: ".npmrc",
            content: "registry=#{known_registries.first}"
          )
        end

        @inferred_npmrc ||= nil
      end
      # rubocop:enable Metrics/AbcSize
      # rubocop:enable Metrics/PerceivedComplexity

      sig { returns(T.nilable(T.any(Integer, String))) }
      def npm_version
        @npm_version ||= T.let(package_manager_helper.setup(NpmPackageManager::NAME), T.nilable(T.any(Integer, String)))
      end

      sig { returns(T.nilable(T.any(Integer, String))) }
      def yarn_version
        @yarn_version ||= T.let(
          package_manager_helper.setup(YarnPackageManager::NAME),
          T.nilable(T.any(Integer, String))
        )
      end

      sig { returns(T.nilable(T.any(Integer, String))) }
      def pnpm_version
        @pnpm_version ||= T.let(
          package_manager_helper.setup(PNPMPackageManager::NAME),
          T.nilable(T.any(Integer, String))
        )
      end

      sig { returns(PackageManagerHelper) }
      def package_manager_helper
        @package_manager_helper ||= T.let(
          PackageManagerHelper.new(
            parsed_package_json,
            lockfiles,
            registry_config_files,
            credentials
          ), T.nilable(PackageManagerHelper)
        )
      end

      sig { returns(T::Hash[Symbol, T.nilable(Dependabot::DependencyFile)]) }
      def lockfiles
        {
          npm: package_lock || shrinkwrap,
          yarn: yarn_lock,
          pnpm: pnpm_lock
        }
      end

      # Returns the .npmrc, and .yarnrc files for the repository.
      # @return [Hash{Symbol => Dependabot::DependencyFile}]
      sig { returns(T::Hash[Symbol, T.nilable(Dependabot::DependencyFile)]) }
      def registry_config_files
        {
          npmrc: npmrc,
          yarnrc: yarnrc,
          yarnrc_yml: yarnrc_yml
        }
      end

      sig { returns(DependencyFile) }
      def package_json
        @package_json ||= T.let(fetch_file_from_host(MANIFEST_FILENAME), T.nilable(DependencyFile))
      end

      sig { returns(T.nilable(DependencyFile)) }
      def package_lock
        return @package_lock if defined?(@package_lock)

        @package_lock ||= T.let(fetch_file_if_present(NpmPackageManager::LOCKFILE_NAME), T.nilable(DependencyFile))
      end

      sig { returns(T.nilable(DependencyFile)) }
      def yarn_lock
        return @yarn_lock if defined?(@yarn_lock)

        @yarn_lock ||= T.let(fetch_file_if_present(YarnPackageManager::LOCKFILE_NAME), T.nilable(DependencyFile))
      end

      sig { returns(T.nilable(DependencyFile)) }
      def pnpm_lock
        return @pnpm_lock if defined?(@pnpm_lock)

        @pnpm_lock ||= T.let(fetch_file_if_present(PNPMPackageManager::LOCKFILE_NAME), T.nilable(DependencyFile))

        return @pnpm_lock if @pnpm_lock || directory == "/"

        # Loop through parent directories looking for a pnpm-lock
        (1..directory.split("/").count).each do |i|
          @pnpm_lock = fetch_file_from_host(("../" * i) + PNPMPackageManager::LOCKFILE_NAME)
                       .tap { |f| f.support_file = true }
          break if @pnpm_lock
        rescue Dependabot::DependencyFileNotFound
          # Ignore errors (pnpm_lock.yaml may not be present)
          nil
        end

        @pnpm_lock
      end

      sig { returns(T.nilable(DependencyFile)) }
      def shrinkwrap
        return @shrinkwrap if defined?(@shrinkwrap)

        @shrinkwrap ||= T.let(
          fetch_file_if_present(
            NpmPackageManager::SHRINKWRAP_LOCKFILE_NAME
          ),
          T.nilable(DependencyFile)
        )
      end

      sig { returns(T.nilable(DependencyFile)) }
      def npmrc
        return @npmrc if defined?(@npmrc)

        @npmrc ||= T.let(fetch_support_file(NpmPackageManager::RC_FILENAME), T.nilable(DependencyFile))

        return @npmrc if @npmrc || directory == "/"

        # Loop through parent directories looking for an npmrc
        (1..directory.split("/").count).each do |i|
          @npmrc = fetch_file_from_host(("../" * i) + NpmPackageManager::RC_FILENAME)
                   .tap { |f| f.support_file = true }
          break if @npmrc
        rescue Dependabot::DependencyFileNotFound
          # Ignore errors (.npmrc may not be present)
          nil
        end

        @npmrc
      end

      sig { returns(T.nilable(DependencyFile)) }
      def yarnrc
        return @yarnrc if defined?(@yarnrc)

        @yarnrc ||= T.let(fetch_support_file(YarnPackageManager::RC_FILENAME), T.nilable(DependencyFile))

        return @yarnrc if @yarnrc || directory == "/"

        # Loop through parent directories looking for an yarnrc
        (1..directory.split("/").count).each do |i|
          @yarnrc = fetch_file_from_host(("../" * i) + YarnPackageManager::RC_FILENAME)
                    .tap { |f| f.support_file = true }
          break if @yarnrc
        rescue Dependabot::DependencyFileNotFound
          # Ignore errors (.yarnrc may not be present)
          nil
        end

        @yarnrc
      end

      sig { returns(T.nilable(DependencyFile)) }
      def yarnrc_yml
        @yarnrc_yml ||= T.let(fetch_support_file(YarnPackageManager::RC_YML_FILENAME), T.nilable(DependencyFile))
      end

      sig { returns(T.nilable(DependencyFile)) }
      def pnpm_workspace_yaml
        return @pnpm_workspace_yaml if defined?(@pnpm_workspace_yaml)

        @pnpm_workspace_yaml = T.let(
          fetch_support_file(PNPMPackageManager::PNPM_WS_YML_FILENAME),
          T.nilable(DependencyFile)
        )
      end

      sig { returns(T.nilable(DependencyFile)) }
      def lerna_json
        return @lerna_json if defined?(@lerna_json)

        @lerna_json = T.let(fetch_support_file(LERNA_JSON_FILENAME), T.nilable(DependencyFile))
      end

      sig { returns(T::Array[DependencyFile]) }
      def workspace_package_jsons
        @workspace_package_jsons ||= T.let(fetch_workspace_package_jsons, T.nilable(T::Array[DependencyFile]))
      end

      sig { returns(T::Array[DependencyFile]) }
      def lerna_packages
        @lerna_packages ||= T.let(fetch_lerna_packages, T.nilable(T::Array[DependencyFile]))
      end

      sig { returns(T::Array[DependencyFile]) }
      def pnpm_workspace_package_jsons
        @pnpm_workspace_package_jsons ||= T.let(fetch_pnpm_workspace_package_jsons, T.nilable(T::Array[DependencyFile]))
      end

      # rubocop:disable Metrics/PerceivedComplexity
      sig { params(fetched_files: T::Array[DependencyFile]).returns(T::Array[DependencyFile]) }
      def path_dependencies(fetched_files)
        package_json_files = T.let([], T::Array[DependencyFile])
        unfetchable_deps = T.let([], T::Array[[String, String]])

        path_dependency_details(fetched_files).each do |name, path|
          # This happens with relative paths in the package-lock. Skipping it since it results
          # in /package.json which is outside of the project directory.
          next if path == "file:"

          path = path.gsub(PATH_DEPENDENCY_CLEAN_REGEX, "")
          raise PathDependenciesNotReachable, "#{name} at #{path}" if path.start_with?("/")

          filename = path
          # NPM/Yarn support loading path dependencies from tarballs:
          # https://docs.npmjs.com/cli/pack.html
          filename = File.join(filename, MANIFEST_FILENAME) unless filename.end_with?(".tgz", ".tar", ".tar.gz")
          cleaned_name = Pathname.new(filename).cleanpath.to_path
          next if fetched_files.map(&:name).include?(cleaned_name)

          begin
            file = fetch_file_from_host(filename, fetch_submodules: true)
            package_json_files << file
          rescue Dependabot::DependencyFileNotFound
            # Unfetchable tarballs should not be re-fetched as a package
            unfetchable_deps << [name, path] unless path.end_with?(".tgz", ".tar", ".tar.gz")
          end
        end

        package_json_files += build_unfetchable_deps(unfetchable_deps)

        if package_json_files.any?
          package_json_files +=
            path_dependencies(fetched_files + package_json_files)
        end

        package_json_files.tap { |fs| fs.each { |f| f.support_file = true } }
      end
      # rubocop:enable Metrics/PerceivedComplexity

      sig { params(fetched_files: T::Array[DependencyFile]).returns(T::Array[[String, String]]) }
      def path_dependency_details(fetched_files)
        package_json_path_deps = T.let([], T::Array[[String, String]])

        fetched_files.each do |file|
          package_json_path_deps +=
            path_dependency_details_from_manifest(file)
        end

        package_lock_path_deps = path_dependency_details_from_npm_lockfile(
          parsed_package_lock
        )
        shrinkwrap_path_deps = path_dependency_details_from_npm_lockfile(
          parsed_shrinkwrap
        )

        [
          *package_json_path_deps,
          *package_lock_path_deps,
          *shrinkwrap_path_deps
        ].uniq
      end

      # rubocop:disable Metrics/PerceivedComplexity
      # rubocop:disable Metrics/AbcSize
      sig { params(file: DependencyFile).returns(T::Array[[String, String]]) }
      def path_dependency_details_from_manifest(file)
        return [] unless file.name.end_with?(MANIFEST_FILENAME)

        current_dir = file.name.rpartition("/").first
        current_dir = nil if current_dir == ""

        current_depth = File.join(directory, file.name).split("/").count { |path| !path.empty? }
        path_to_directory = "../" * current_depth

        dep_types = FileParser::DEPENDENCY_TYPES
        parsed_manifest = JSON.parse(T.must(file.content))
        dependency_objects = parsed_manifest.values_at(*dep_types).compact
        # Fetch yarn "file:" path "resolutions" so the lockfile can be resolved
        resolution_objects = parsed_manifest.values_at("resolutions").compact
        manifest_objects = dependency_objects + resolution_objects

        raise Dependabot::DependencyFileNotParseable, file.path unless manifest_objects.all?(Hash)

        resolution_deps = resolution_objects.flat_map(&:to_a)
                                            .map do |path, value|
          convert_dependency_path_to_name(path, value)
        end

        path_starts = PATH_DEPENDENCY_STARTS
        (dependency_objects.flat_map(&:to_a) + resolution_deps)
          .select { |_, v| v.is_a?(String) && v.start_with?(*path_starts) }
          .map do |name, path|
            path = path.gsub(PATH_DEPENDENCY_CLEAN_REGEX, "")
            raise PathDependenciesNotReachable, "#{name} at #{path}" if path.start_with?("/", "#{path_to_directory}..")

            path = File.join(current_dir, path) unless current_dir.nil?
            [name, Pathname.new(path).cleanpath.to_path]
          end
      rescue JSON::ParserError
        raise Dependabot::DependencyFileNotParseable, file.path
      end
      # rubocop:enable Metrics/AbcSize
      # rubocop:enable Metrics/PerceivedComplexity

      sig { params(parsed_lockfile: T.untyped).returns(T::Array[[String, String]]) }
      def path_dependency_details_from_npm_lockfile(parsed_lockfile)
        path_starts = NPM_PATH_DEPENDENCY_STARTS
        parsed_lockfile.fetch("dependencies", []).to_a
                       .select { |_, v| v.is_a?(Hash) }
                       .select { |_, v| v.fetch("version", "").start_with?(*path_starts) }
                       .map { |k, v| [k, v.fetch("version")] }
      end

      # Re-write the glob name to the targeted dependency name (which is used
      # in the lockfile), for example "parent-package/**/sub-dep/target-dep" >
      # "target-dep"
      sig { params(path: String, value: String).returns([String, String]) }
      def convert_dependency_path_to_name(path, value)
        # Picking the last two parts that might include a scope
        parts = path.split("/").last(2)
        parts.shift if parts.count == 2 && !T.must(parts.first).start_with?("@")
        [parts.join("/"), value]
      end

      sig { returns(T::Array[DependencyFile]) }
      def fetch_workspace_package_jsons
        return [] unless parsed_package_json["workspaces"]

        workspace_paths(parsed_package_json["workspaces"]).filter_map do |workspace|
          fetch_package_json_if_present(workspace)
        end
      end

      sig { returns(T::Array[DependencyFile]) }
      def fetch_lerna_packages
        return [] unless parsed_lerna_json["packages"]

        workspace_paths(parsed_lerna_json["packages"]).flat_map do |workspace|
          fetch_lerna_packages_from_path(workspace)
        end.compact
      end

      sig { returns(T::Array[DependencyFile]) }
      def fetch_pnpm_workspace_package_jsons
        return [] unless parsed_pnpm_workspace_yaml["packages"]

        workspace_paths(parsed_pnpm_workspace_yaml["packages"]).filter_map do |workspace|
          fetch_package_json_if_present(workspace)
        end
      end

      sig { params(path: String).returns(T::Array[T.nilable(DependencyFile)]) }
      def fetch_lerna_packages_from_path(path)
        package_json = fetch_package_json_if_present(path)
        return [] unless package_json

        [package_json] + [
          fetch_file_if_present(File.join(path, NpmPackageManager::LOCKFILE_NAME)),
          fetch_file_if_present(File.join(path, YarnPackageManager::LOCKFILE_NAME)),
          fetch_file_if_present(File.join(path, NpmPackageManager::SHRINKWRAP_LOCKFILE_NAME))
        ]
      end

      sig { params(workspace_object: T.untyped).returns(T::Array[String]) }
      def workspace_paths(workspace_object)
        paths_array =
          if workspace_object.is_a?(Hash)
            workspace_object.values_at("packages", "nohoist").flatten.compact
          elsif workspace_object.is_a?(Array) then workspace_object
          else
            [] # Invalid lerna.json, which must not be in use
          end

        paths_array.flat_map { |path| recursive_find_directories(path) }
      end

      sig { params(glob: String).returns(T::Array[String]) }
      def find_directories(glob)
        return [glob] unless glob.include?("*") || yarn_ignored_glob(glob)

        unglobbed_path =
          glob.gsub(%r{^\./}, "").gsub(/!\(.*?\)/, "*")
              .split("*")
              .first&.gsub(%r{(?<=/)[^/]*$}, "") || "."

        dir = directory.gsub(%r{(^/|/$)}, "")

        paths =
          repo_contents(dir: unglobbed_path, raise_errors: false)
          .select { |file| file.type == "dir" }
          .map { |f| f.path.gsub(%r{^/?#{Regexp.escape(dir)}/?}, "") }

        matching_paths(glob, paths)
      end

      sig { params(glob: String, paths: T::Array[String]).returns(T::Array[String]) }
      def matching_paths(glob, paths)
        ignored_glob = yarn_ignored_glob(glob)
        glob = glob.gsub(%r{^\./}, "").gsub(/!\(.*?\)/, "*")
        glob = "#{glob}/*" if glob.end_with?("**")

        results = paths.select { |filename| File.fnmatch?(glob, filename, File::FNM_PATHNAME) }
        return results unless ignored_glob

        results.reject { |filename| File.fnmatch?(ignored_glob, filename, File::FNM_PATHNAME) }
      end

      sig { params(glob: String, prefix: String).returns(T::Array[String]) }
      def recursive_find_directories(glob, prefix = "")
        return [prefix + glob] unless glob.include?("*") || yarn_ignored_glob(glob)

        glob = glob.gsub(%r{^\./}, "")
        glob_parts = glob.split("/")

        current_glob = glob_parts.first
        paths = find_directories(prefix + T.must(current_glob))
        next_parts = current_glob == "**" ? glob_parts : glob_parts.drop(1)
        return paths if next_parts.empty?

        paths += paths.flat_map do |expanded_path|
          recursive_find_directories(next_parts.join("/"), "#{expanded_path}/")
        end

        matching_paths(prefix + glob, paths)
      end

      sig { params(workspace: String).returns(T.nilable(DependencyFile)) }
      def fetch_package_json_if_present(workspace)
        file = File.join(workspace, MANIFEST_FILENAME)

        begin
          fetch_file_from_host(file)
        rescue Dependabot::DependencyFileNotFound
          # Not all paths matched by a workspace glob may contain a package.json
          # file. Ignore if that's the case
          nil
        end
      end

      # The packages/!(not-this-package) syntax is unique to Yarn
      sig { params(glob: String).returns(T.any(String, FalseClass)) }
      def yarn_ignored_glob(glob)
        glob.match?(/!\(.*?\)/) && glob.gsub(/(!\((.*?)\))/, '\2')
      end

      sig { returns(T.untyped) }
      def parsed_package_json
<<<<<<< HEAD
        parsed = JSON.parse(package_json.content)
        raise Dependabot::DependencyFileNotParseable, package_json.path unless parsed.is_a?(Hash)

        parsed
=======
        JSON.parse(T.must(package_json.content))
>>>>>>> d62c604d
      rescue JSON::ParserError
        raise Dependabot::DependencyFileNotParseable, package_json.path
      end

      sig { returns(T.untyped) }
      def parsed_package_lock
        return {} unless package_lock

        JSON.parse(T.must(T.must(package_lock).content))
      rescue JSON::ParserError
        {}
      end

      sig { returns(T.untyped) }
      def parsed_shrinkwrap
        return {} unless shrinkwrap

        JSON.parse(T.must(T.must(shrinkwrap).content))
      rescue JSON::ParserError
        {}
      end

      sig { returns(T.untyped) }
      def parsed_pnpm_workspace_yaml
        return {} unless pnpm_workspace_yaml

        YAML.safe_load(T.must(T.must(pnpm_workspace_yaml).content))
      rescue Psych::SyntaxError
        raise Dependabot::DependencyFileNotParseable, T.must(pnpm_workspace_yaml).path
      end

      sig { returns(T::Boolean) }
      def skip_package_lock?
        return false unless npmrc

        T.must(T.must(npmrc).content).match?(/^package-lock\s*=\s*false/)
      end

      sig { returns(T::Boolean) }
      def skip_pnpm_lock?
        return false unless npmrc

        T.must(T.must(npmrc).content).match?(/^lockfile\s*=\s*false/)
      end

      sig { params(unfetchable_deps: T::Array[[String, String]]).returns(T::Array[DependencyFile]) }
      def build_unfetchable_deps(unfetchable_deps)
        return [] unless package_lock || yarn_lock

        unfetchable_deps.map do |name, path|
          PathDependencyBuilder.new(
            dependency_name: name,
            path: path,
            directory: directory,
            package_lock: package_lock,
            yarn_lock: yarn_lock
          ).dependency_file
        end
      end

      sig { returns(T.untyped) }
      def parsed_lerna_json
        return {} unless lerna_json

        JSON.parse(T.must(T.must(lerna_json).content))
      rescue JSON::ParserError
        raise Dependabot::DependencyFileNotParseable, T.must(lerna_json).path
      end

      sig { void }
      def create_yarn_cache
        if repo_contents_path.nil?
          Dependabot.logger.info("Repository contents path is nil")
        elsif Dir.exist?(T.must(repo_contents_path))
          Dir.chdir(T.must(repo_contents_path)) do
            FileUtils.mkdir_p(".yarn/cache")
          end
        else
          Dependabot.logger.info("Repository contents path does not exist")
        end
      end
    end
  end
end

Dependabot::FileFetchers
  .register(Dependabot::NpmAndYarn::ECOSYSTEM, Dependabot::NpmAndYarn::FileFetcher)<|MERGE_RESOLUTION|>--- conflicted
+++ resolved
@@ -614,14 +614,10 @@
 
       sig { returns(T.untyped) }
       def parsed_package_json
-<<<<<<< HEAD
-        parsed = JSON.parse(package_json.content)
+        parsed = JSON.parse(T.must(package_json.content))
         raise Dependabot::DependencyFileNotParseable, package_json.path unless parsed.is_a?(Hash)
 
         parsed
-=======
-        JSON.parse(T.must(package_json.content))
->>>>>>> d62c604d
       rescue JSON::ParserError
         raise Dependabot::DependencyFileNotParseable, package_json.path
       end
