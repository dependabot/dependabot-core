# frozen_string_literal: true

module Dependabot
  module NpmAndYarn
    module NativeHelpers
      def self.helper_path
        "node #{File.join(native_helpers_root, 'run.js')}"
      end

      def self.native_helpers_root
        helpers_root = ENV["DEPENDABOT_NATIVE_HELPERS_PATH"]
        return File.join(helpers_root, "npm_and_yarn") unless helpers_root.nil?

        File.join(__dir__, "../../../helpers")
      end

<<<<<<< HEAD
      def self.npm7_subdependency_update_command(dependency_names)
=======
      def self.npm8_subdependency_update_command(dependency_names)
>>>>>>> 69f01216
        # NOTE: npm options
        # - `--force` ignores checks for platform (os, cpu) and engines
        # - `--dry-run=false` the updater sets a global .npmrc with dry-run: true to
        #   work around an issue in npm 6, we don't want that here
        # - `--ignore-scripts` disables prepare and prepack scripts which are run
        #   when installing git dependencies
        [
          "npm",
          "update",
          *dependency_names,
          "--force",
          "--dry-run",
          "false",
          "--ignore-scripts",
          "--package-lock-only"
        ].join(" ")
      end
    end
  end
end<|MERGE_RESOLUTION|>--- conflicted
+++ resolved
@@ -14,11 +14,7 @@
         File.join(__dir__, "../../../helpers")
       end
 
-<<<<<<< HEAD
-      def self.npm7_subdependency_update_command(dependency_names)
-=======
       def self.npm8_subdependency_update_command(dependency_names)
->>>>>>> 69f01216
         # NOTE: npm options
         # - `--force` ignores checks for platform (os, cpu) and engines
         # - `--dry-run=false` the updater sets a global .npmrc with dry-run: true to
