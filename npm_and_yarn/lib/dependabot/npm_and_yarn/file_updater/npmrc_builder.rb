--- conflicted
+++ resolved
@@ -48,13 +48,9 @@
         end
 
         def global_registry # rubocop:disable Metrics/PerceivedComplexity
-<<<<<<< HEAD
-          @global_registry ||=
-=======
           return @global_registry if defined?(@global_registry)
 
           @global_registry =
->>>>>>> 69f01216
             registry_credentials.find do |cred|
               next false if CENTRAL_REGISTRIES.include?(cred["registry"])
 
