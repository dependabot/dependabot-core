--- conflicted
+++ resolved
@@ -57,13 +57,8 @@
         def npm_lockfile_details(lockfile, dependency_name, manifest_name)
           parsed_lockfile = parse_package_lock(lockfile)
 
-<<<<<<< HEAD
-          if Helpers.npm_version(lockfile.content) == "npm7"
-            # NOTE: npm 7 sometimes doesn't install workspace dependencies in the
-=======
           if Helpers.npm_version(lockfile.content) == "npm8"
             # NOTE: npm 8 sometimes doesn't install workspace dependencies in the
->>>>>>> 69f01216
             # workspace folder so we need to fallback to checking top-level
             nested_details = parsed_lockfile.dig("packages", node_modules_path(manifest_name, dependency_name))
             details = nested_details || parsed_lockfile.dig("packages", "node_modules/#{dependency_name}")
