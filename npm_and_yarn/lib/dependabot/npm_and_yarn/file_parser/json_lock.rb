--- conflicted
+++ resolved
@@ -80,7 +80,7 @@
           params(object_with_dependencies: T::Hash[String, T.untyped])
             .returns(Dependabot::FileParsers::Base::DependencySet)
         end
-        def recursively_fetch_dependencies(object_with_dependencies)
+        def recursively_fetch_dependencies(object_with_dependencies) # rubocop:disable Metrics/AbcSize
           dependency_set = Dependabot::FileParsers::Base::DependencySet.new
 
           dependencies = object_with_dependencies["dependencies"]
@@ -102,14 +102,11 @@
               version: version,
               package_manager: "npm_and_yarn",
               requirements: [],
-<<<<<<< HEAD
-              origin_files: [origin_file]
-=======
               direct_relationship: @direct_dependencies.include?(package_name),
               metadata: {
                 depends_on: details&.fetch("dependencies", {})&.keys || []
-              }
->>>>>>> c55826fd
+              },
+              origin_files: [origin_file]
             }
 
             if details["bundled"]
