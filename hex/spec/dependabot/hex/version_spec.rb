--- conflicted
+++ resolved
@@ -17,17 +17,13 @@
 
       it { is_expected.to eq(true) }
 
-<<<<<<< HEAD
-      context "when that includes build information" do
-=======
       context "when it includes build information" do
->>>>>>> 4360c40f
         let(:version_string) { "1.0.0+abc.1" }
 
         it { is_expected.to eq(true) }
       end
 
-      context "when that includes pre-release details" do
+      context "when it includes pre-release details" do
         let(:version_string) { "1.0.0-beta+abc.1" }
 
         it { is_expected.to eq(true) }
@@ -51,11 +47,7 @@
 
       it { is_expected.to eq(false) }
 
-<<<<<<< HEAD
-      context "when that includes build information" do
-=======
       context "when it includes build information" do
->>>>>>> 4360c40f
         let(:version_string) { "1.0.0+abc 123" }
 
         it { is_expected.to eq(false) }
@@ -95,21 +87,13 @@
     subject { version <=> other_version }
 
     context "when comparing to a Gem::Version" do
-<<<<<<< HEAD
-      context "when that is lower" do
-=======
       context "when the version is lower" do
->>>>>>> 4360c40f
         let(:other_version) { Gem::Version.new("0.9.0") }
 
         it { is_expected.to eq(1) }
       end
 
-<<<<<<< HEAD
-      context "when that is equal" do
-=======
       context "when the version is equal" do
->>>>>>> 4360c40f
         let(:other_version) { Gem::Version.new("1.0.0") }
 
         it { is_expected.to eq(0) }
@@ -121,11 +105,7 @@
         end
       end
 
-<<<<<<< HEAD
-      context "when that is greater" do
-=======
       context "when the version is greater" do
->>>>>>> 4360c40f
         let(:other_version) { Gem::Version.new("1.1.0") }
 
         it { is_expected.to eq(-1) }
@@ -139,11 +119,7 @@
         it { is_expected.to eq(1) }
       end
 
-<<<<<<< HEAD
-      context "when that is equal" do
-=======
       context "when the version is equal" do
->>>>>>> 4360c40f
         let(:other_version) { described_class.new("1.0.0") }
 
         it { is_expected.to eq(0) }
@@ -163,11 +139,7 @@
         context "when both sides have build information" do
           let(:other_version) { described_class.new("1.0.0+gc.1") }
 
-<<<<<<< HEAD
-          context "when that is equal" do
-=======
           context "when the version is equal" do
->>>>>>> 4360c40f
             let(:version_string) { "1.0.0+gc.1" }
 
             it { is_expected.to eq(0) }
@@ -193,11 +165,7 @@
         end
       end
 
-<<<<<<< HEAD
-      context "when that is greater" do
-=======
       context "when the version is greater" do
->>>>>>> 4360c40f
         let(:other_version) { described_class.new("1.1.0") }
 
         it { is_expected.to eq(-1) }
