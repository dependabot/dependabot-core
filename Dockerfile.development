FROM dependabot/dependabot-core

# Temporarily switch to root user in order to install packages
USER root

# Add debugging tools
RUN apt-get update && apt-get install -y vim strace ltrace gdb

# This Dockerfile adds a non-root 'dependabot' user. However, for Linux,
# this user's GID/UID must match your local user UID/GID to avoid permission issues
# with bind mounts. Update USER_UID / USER_GID if yours is not 1000.
# USER_UID should be the value of $UID from the host environment and
# USER_GID the value of `id -g`.
# See https://aka.ms/vscode-remote/containers/non-root-user for details.
ARG USER_UID=1000
ARG USER_GID=$USER_UID
ARG USERNAME=dependabot

RUN groupadd -o --gid "${USER_GID}" "${USERNAME}" && \
  useradd --uid "${USER_UID}" --gid "${USER_GID}" -m "${USERNAME}"
RUN chown -R "${USERNAME}":"${USERNAME}" \
  /usr/local/.pyenv \
  /opt/go/gopath \
  /opt/rust/
USER $USERNAME

ARG CODE_DIR=/home/$USERNAME/dependabot-core

RUN curl -L -o ~/.vimrc https://github.com/hmarr/dotfiles/raw/master/vimrc-vanilla.vim && \
  echo 'export PS1="[dependabot-core-dev] \w \[$(tput setaf 4)\]$ \[$(tput sgr 0)\]"' >> ~/.bashrc

RUN mkdir -p ${CODE_DIR}/common/lib/dependabot
WORKDIR ${CODE_DIR}

ENV BUNDLE_PATH="/home/$USERNAME/.bundle" \
  BUNDLE_BIN=".bundle/binstubs"
ENV PATH="$BUNDLE_BIN:$PATH:$BUNDLE_PATH/bin"
ENV PACKAGES_CACHE_FOLDER="$CODE_DIR/demo"

COPY common/ ${CODE_DIR}/common/
RUN cd common && bundle install

<<<<<<< HEAD
RUN mkdir -p \
  ${CODE_DIR}/bundler \
  ${CODE_DIR}/cargo \
  ${CODE_DIR}/composer \
  ${CODE_DIR}/dep \
  ${CODE_DIR}/docker \
  ${CODE_DIR}/elm \
  ${CODE_DIR}/git_submodules \
  ${CODE_DIR}/github_actions \
  ${CODE_DIR}/go_modules \
  ${CODE_DIR}/gradle \
  ${CODE_DIR}/hex \
  ${CODE_DIR}/maven \
  ${CODE_DIR}/npm_and_yarn \
  ${CODE_DIR}/nuget \
  ${CODE_DIR}/omnibus \
  ${CODE_DIR}/python \
  ${CODE_DIR}/terraform
=======
RUN mkdir -p ${CODE_DIR}/bundler \
             ${CODE_DIR}/cargo \
             ${CODE_DIR}/composer \
             ${CODE_DIR}/dep \
             ${CODE_DIR}/docker \
             ${CODE_DIR}/elm \
             ${CODE_DIR}/git_submodules \
             ${CODE_DIR}/github_actions \
             ${CODE_DIR}/go_modules \
             ${CODE_DIR}/gradle \
             ${CODE_DIR}/hex \
             ${CODE_DIR}/maven \
             ${CODE_DIR}/npm_and_yarn \
             ${CODE_DIR}/nuget \
             ${CODE_DIR}/omnibus \
             ${CODE_DIR}/python \
             ${CODE_DIR}/terraform \
             ${CODE_DIR}/demo \
             ${CODE_DIR}/demo/common
>>>>>>> 72cbcd44

COPY bundler/ ${CODE_DIR}/bundler/
COPY cargo/ ${CODE_DIR}/cargo/
COPY composer/ ${CODE_DIR}/composer/
COPY dep/ ${CODE_DIR}/dep/
COPY docker/ ${CODE_DIR}/docker/
COPY elm/ ${CODE_DIR}/elm/
COPY git_submodules/ ${CODE_DIR}/git_submodules/
COPY github_actions/ ${CODE_DIR}/github_actions/
COPY go_modules/ ${CODE_DIR}/go_modules/
COPY gradle/ ${CODE_DIR}/gradle/
COPY hex/ ${CODE_DIR}/hex/
COPY maven/ ${CODE_DIR}/maven/
COPY npm_and_yarn/ ${CODE_DIR}/npm_and_yarn/
COPY nuget/ ${CODE_DIR}/nuget/
COPY omnibus/ ${CODE_DIR}/omnibus/
COPY python/ ${CODE_DIR}/python/
COPY terraform/ ${CODE_DIR}/terraform/
COPY bin/ ${CODE_DIR}/bin/

RUN GREEN='\033[0;32m'; NC='\033[0m'; \
  for d in `find ${CODE_DIR} -type f -mindepth 2 -maxdepth 2 \
    -not -path "${CODE_DIR}/omnibus/Gemfile" \
    -not -path "${CODE_DIR}/common/Gemfile" \
    -name 'Gemfile' | xargs dirname`; do \
    echo && \
    echo "---------------------------------------------------------------------------" && \
    echo "Installing gems for ${GREEN}$(realpath --relative-to=${CODE_DIR} $d)${NC}..." && \
    echo "---------------------------------------------------------------------------" && \
    cd $d && bundle install; \
  done

RUN cd omnibus && bundle install
# Make omnibus gems available to bundler in root directory
RUN echo 'eval_gemfile File.join(File.dirname(__FILE__), "omnibus/Gemfile")' > Gemfile

# Create directory for volume containing VS Code extensions, to avoid reinstalling on image rebuilds
RUN mkdir -p ~/.vscode-server ~/.vscode-server-insiders

# Declare pass-thru environment variables used for debugging
ENV LOCAL_GITHUB_ACCESS_TOKEN="" \
  LOCAL_CONFIG_VARIABLES=""<|MERGE_RESOLUTION|>--- conflicted
+++ resolved
@@ -40,7 +40,6 @@
 COPY common/ ${CODE_DIR}/common/
 RUN cd common && bundle install
 
-<<<<<<< HEAD
 RUN mkdir -p \
   ${CODE_DIR}/bundler \
   ${CODE_DIR}/cargo \
@@ -59,27 +58,6 @@
   ${CODE_DIR}/omnibus \
   ${CODE_DIR}/python \
   ${CODE_DIR}/terraform
-=======
-RUN mkdir -p ${CODE_DIR}/bundler \
-             ${CODE_DIR}/cargo \
-             ${CODE_DIR}/composer \
-             ${CODE_DIR}/dep \
-             ${CODE_DIR}/docker \
-             ${CODE_DIR}/elm \
-             ${CODE_DIR}/git_submodules \
-             ${CODE_DIR}/github_actions \
-             ${CODE_DIR}/go_modules \
-             ${CODE_DIR}/gradle \
-             ${CODE_DIR}/hex \
-             ${CODE_DIR}/maven \
-             ${CODE_DIR}/npm_and_yarn \
-             ${CODE_DIR}/nuget \
-             ${CODE_DIR}/omnibus \
-             ${CODE_DIR}/python \
-             ${CODE_DIR}/terraform \
-             ${CODE_DIR}/demo \
-             ${CODE_DIR}/demo/common
->>>>>>> 72cbcd44
 
 COPY bundler/ ${CODE_DIR}/bundler/
 COPY cargo/ ${CODE_DIR}/cargo/
