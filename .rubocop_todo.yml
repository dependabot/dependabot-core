# This configuration was generated by
# `rubocop --auto-gen-config`
# on 2024-05-17 06:52:32 UTC using RuboCop version 1.63.2.
# The point is for the user to remove these configuration records
# one by one as the offenses are removed from the code base.
# Note that changes in the inspected code, or installation of new
# versions of RuboCop, may require this file to be generated again.

# Offense count: 39
RSpec/AnyInstance:
  Exclude:
    - 'bundler/helpers/v1/spec/shared_contexts.rb'
    - 'bundler/spec/dependabot/bundler/update_checker_spec.rb'
    - 'common/spec/dependabot/clients/codecommit_spec.rb'
    - 'common/spec/dependabot/file_fetchers/base_spec.rb'
    - 'common/spec/dependabot/git_commit_checker_spec.rb'
    - 'common/spec/dependabot/pull_request_creator/message_builder_spec.rb'
    - 'gradle/spec/dependabot/gradle/metadata_finder_spec.rb'
    - 'maven/spec/dependabot/maven/metadata_finder_spec.rb'
    - 'npm_and_yarn/spec/dependabot/npm_and_yarn/update_checker_spec.rb'
    - 'python/spec/dependabot/python/file_updater_spec.rb'
    - 'updater/spec/dependabot/dependency_change_builder_spec.rb'
    - 'updater/spec/dependabot/file_fetcher_command_spec.rb'

# Offense count: 506
# This cop supports unsafe autocorrection (--autocorrect-all).
RSpec/BeEq:
  Enabled: false

# Offense count: 12
# This cop supports unsafe autocorrection (--autocorrect-all).
RSpec/BeEql:
  Exclude:
    - 'bundler/helpers/v1/spec/functions/dependency_source_spec.rb'
    - 'bundler/helpers/v2/spec/functions/dependency_source_spec.rb'
    - 'npm_and_yarn/spec/dependabot/npm_and_yarn/file_parser_spec.rb'
    - 'updater/spec/dependabot/dependency_group_engine_spec.rb'
    - 'updater/spec/dependabot/dependency_snapshot_spec.rb'
    - 'updater/spec/dependabot/job_spec.rb'

# Offense count: 7
RSpec/BeforeAfterAll:
  Exclude:
    - 'nuget/spec/dependabot/nuget/update_checker/dependency_finder_spec.rb'
    - 'pub/spec/dependabot/pub/file_updater_spec.rb'
    - 'pub/spec/dependabot/pub/infer_sdk_versions_spec.rb'
    - 'pub/spec/dependabot/pub/update_checker_spec.rb'

# Offense count: 2229
# Configuration parameters: Prefixes, AllowedPatterns.
# Prefixes: when, with, without
RSpec/ContextWording:
  Exclude:
    - 'common/**/*'
    - 'composer/**/*'
    - 'devcontainers/**/*'
    - 'docker/**/*'
<<<<<<< HEAD
    - 'elm/**/*'
=======
    - 'git_submodules/**/*'
>>>>>>> cbc6d105
    - 'github_actions/**/*'
    - 'go_modules/**/*'
    - 'gradle/**/*'
    - 'hex/**/*'
    - 'maven/**/*'
    - 'npm_and_yarn/**/*'
    - 'nuget/**/*'

# Offense count: 31
# This cop supports unsafe autocorrection (--autocorrect-all).
# Configuration parameters: SkipBlocks, EnforcedStyle, OnlyStaticConstants.
# SupportedStyles: described_class, explicit
RSpec/DescribedClass:
  Exclude:
    - 'bundler/helpers/v2/spec/functions_spec.rb'
    - 'common/spec/dependabot/clients/codecommit_spec.rb'
    - 'common/spec/dependabot/config/file_spec.rb'
    - 'common/spec/dependabot/shared_helpers_spec.rb'
    - 'common/spec/dependabot/wildcard_matcher_spec.rb'
    - 'nuget/spec/dependabot/nuget/native_helpers_spec.rb'
    - 'nuget/spec/dependabot/nuget/nuget_client_spec.rb'
    - 'nuget/spec/dependabot/nuget/nuget_config_credential_helpers_spec.rb'
    - 'nuget/spec/dependabot/nuget/update_checker/tfm_finder_spec.rb'
    - 'python/spec/dependabot/python/file_updater/pyproject_preparer_spec.rb'
    - 'python/spec/dependabot/python/file_updater_spec.rb'
    - 'updater/spec/dependabot/api_client_spec.rb'
    - 'updater/spec/dependabot/job_spec.rb'

# Offense count: 1286
# Configuration parameters: CountAsOne.
RSpec/ExampleLength:
  Max: 98

# Offense count: 13
# This cop supports safe autocorrection (--autocorrect).
# Configuration parameters: CustomTransform, IgnoredWords, DisallowedExamples.
# DisallowedExamples: works
RSpec/ExampleWording:
  Exclude:
    - 'bundler/spec/dependabot/bundler/file_updater/requirement_replacer_spec.rb'
    - 'go_modules/spec/dependabot/go_modules/version_spec.rb'
    - 'nuget/spec/dependabot/nuget/version_spec.rb'
    - 'python/spec/dependabot/python/version_spec.rb'
    - 'swift/spec/dependabot/swift/metadata_finder_spec.rb'
    - 'updater/spec/dependabot/job_spec.rb'
    - 'updater/spec/dependabot/update_files_command_spec.rb'

# Offense count: 14
# This cop supports safe autocorrection (--autocorrect).
RSpec/ExcessiveDocstringSpacing:
  Exclude:
    - 'common/spec/dependabot/config/ignore_condition_spec.rb'
    - 'common/spec/dependabot/file_parsers/base/dependency_set_spec.rb'
    - 'common/spec/dependabot/shared_helpers_spec.rb'
    - 'devcontainers/spec/dependabot/devcontainers/update_checker_spec.rb'
    - 'go_modules/spec/dependabot/go_modules/update_checker_spec.rb'
    - 'pub/spec/dependabot/pub/file_fetcher_spec.rb'
    - 'pub/spec/dependabot/pub/update_checker_spec.rb'
    - 'updater/spec/dependabot/file_fetcher_command_spec.rb'
    - 'updater/spec/dependabot/updater_spec.rb'

# Offense count: 17
# This cop supports safe autocorrection (--autocorrect).
RSpec/ExpectActual:
  Exclude:
    - 'swift/spec/dependabot/swift/native_requirement_spec.rb'

# Offense count: 10
# Configuration parameters: Include, CustomTransform, IgnoreMethods, SpecSuffixOnly.
# Include: **/*_spec*rb*, **/spec/**/*
RSpec/FilePath:
  Exclude:
    - 'bundler/helpers/v2/spec/ruby_version_spec.rb'
    - 'bundler/spec/dependabot/bundler/helper_spec.rb'
    - 'common/spec/dependabot/clients/codecommit_spec.rb'
    - 'elm/spec/dependabot/elm/update_checker/elm_19_version_resolver_spec.rb'
    - 'nuget/spec/dependabot/nuget/nuget_config_credential_helpers_spec.rb'
    - 'nuget/spec/dependabot/nuget/update_checker/compatibility_checker_spec.rb'
    - 'nuget/spec/dependabot/nuget/update_checker/nupkg_fetcher_spec.rb'
    - 'nuget/spec/dependabot/nuget/update_checker/nuspec_fetcher_spec.rb'
    - 'nuget/spec/dependabot/nuget/update_checker/repository_finder_spec.rb'
    - 'nuget/spec/dependabot/nuget/update_checker/tfm_finder_spec.rb'

# Offense count: 56
# This cop supports safe autocorrection (--autocorrect).
RSpec/HooksBeforeExamples:
  Enabled: false

# Offense count: 213
# This cop supports safe autocorrection (--autocorrect).
# Configuration parameters: EnforcedStyle.
# SupportedStyles: single_line_only, single_statement_only, disallow, require_implicit
RSpec/ImplicitSubject:
  Enabled: false

# Offense count: 70
# Configuration parameters: Max, AllowedIdentifiers, AllowedPatterns.
RSpec/IndexedLet:
  Exclude:
    - 'bundler/spec/dependabot/bundler/helper_spec.rb'
    - 'cargo/spec/dependabot/cargo/file_parser_spec.rb'
    - 'common/spec/dependabot/dependency_file_spec.rb'
    - 'common/spec/dependabot/dependency_group_spec.rb'
    - 'common/spec/dependabot/dependency_spec.rb'
    - 'common/spec/dependabot/pull_request_creator/message_builder_spec.rb'
    - 'github_actions/spec/dependabot/github_actions/update_checker_spec.rb'
    - 'hex/spec/dependabot/hex/file_parser_spec.rb'
    - 'hex/spec/dependabot/hex/file_updater/lockfile_updater_spec.rb'
    - 'hex/spec/dependabot/hex/file_updater_spec.rb'
    - 'hex/spec/dependabot/hex/update_checker_spec.rb'
    - 'npm_and_yarn/spec/dependabot/npm_and_yarn/update_checker_spec.rb'
    - 'python/spec/dependabot/python/file_updater/pip_compile_file_updater_spec.rb'
    - 'python/spec/dependabot/python/update_checker/latest_version_finder_spec.rb'

# Offense count: 29
# Configuration parameters: AssignmentOnly.
RSpec/InstanceVariable:
  Exclude:
    - 'bundler/helpers/v2/spec/ruby_version_spec.rb'
    - 'common/spec/dependabot/clients/azure_spec.rb'
    - 'go_modules/spec/dependabot/go_modules/file_updater_spec.rb'
    - 'pub/spec/dependabot/pub/file_updater_spec.rb'
    - 'pub/spec/dependabot/pub/infer_sdk_versions_spec.rb'
    - 'pub/spec/dependabot/pub/update_checker_spec.rb'

# Offense count: 22
RSpec/IteratedExpectation:
  Exclude:
    - 'bundler/spec/dependabot/bundler/file_updater_spec.rb'
    - 'cargo/spec/dependabot/cargo/file_updater_spec.rb'
    - 'composer/spec/dependabot/composer/file_updater_spec.rb'
    - 'docker/spec/dependabot/docker/file_updater_spec.rb'
    - 'elm/spec/dependabot/elm/file_updater_spec.rb'
    - 'git_submodules/spec/dependabot/git_submodules/file_updater_spec.rb'
    - 'github_actions/spec/dependabot/github_actions/file_updater_spec.rb'
    - 'go_modules/spec/dependabot/go_modules/file_updater_spec.rb'
    - 'gradle/spec/dependabot/gradle/file_updater_spec.rb'
    - 'hex/spec/dependabot/hex/file_updater_spec.rb'
    - 'maven/spec/dependabot/maven/file_updater_spec.rb'
    - 'npm_and_yarn/spec/dependabot/npm_and_yarn/file_updater_spec.rb'
    - 'python/spec/dependabot/python/file_updater/requirement_file_updater_spec.rb'
    - 'python/spec/dependabot/python/file_updater_spec.rb'

# Offense count: 126
# This cop supports safe autocorrection (--autocorrect).
RSpec/LeadingSubject:
  Enabled: false

# Offense count: 675
# This cop supports safe autocorrection (--autocorrect).
RSpec/LetBeforeExamples:
  Enabled: false

# Offense count: 141
# This cop supports safe autocorrection (--autocorrect).
RSpec/MatchArray:
  Enabled: false

# Offense count: 3
RSpec/MessageChain:
  Exclude:
    - 'updater/spec/dependabot/api_client_spec.rb'
    - 'updater/spec/dependabot/sentry/exception_sanitizer_processor_spec.rb'
    - 'updater/spec/dependabot/service_spec.rb'

# Offense count: 395
# Configuration parameters: EnforcedStyle.
# SupportedStyles: have_received, receive
RSpec/MessageSpies:
  Enabled: false

# Offense count: 8
# This cop supports safe autocorrection (--autocorrect).
# Configuration parameters: EnforcedStyle.
# SupportedStyles: hash, symbol
RSpec/MetadataStyle:
  Exclude:
    - 'hex/spec/dependabot/hex/update_checker/version_resolver_spec.rb'
    - 'terraform/spec/dependabot/terraform/file_parser_spec.rb'
    - 'updater/spec/dependabot/file_fetcher_command_spec.rb'

# Offense count: 1
RSpec/MultipleDescribes:
  Exclude:
    - 'common/spec/dependabot/errors_spec.rb'

# Offense count: 1380
RSpec/MultipleExpectations:
  Max: 17

# Offense count: 5339
# Configuration parameters: AllowSubject.
RSpec/MultipleMemoizedHelpers:
  Max: 30

# Offense count: 500
# Configuration parameters: EnforcedStyle, IgnoreSharedExamples.
# SupportedStyles: always, named_only
RSpec/NamedSubject:
  Enabled: false

# Offense count: 3871
# Configuration parameters: AllowedGroups.
RSpec/NestedGroups:
  Max: 8

# Offense count: 357
# This cop supports safe autocorrection (--autocorrect).
# Configuration parameters: EnforcedStyle.
# SupportedStyles: not_to, to_not
RSpec/NotToNot:
  Enabled: false

# Offense count: 16
RSpec/OverwritingSetup:
  Exclude:
    - 'bundler/spec/dependabot/bundler/update_checker_spec.rb'
    - 'common/spec/dependabot/pull_request_creator/message_builder_spec.rb'
    - 'docker/spec/dependabot/docker/file_updater_spec.rb'
    - 'gradle/spec/dependabot/gradle/update_checker/version_finder_spec.rb'
    - 'maven/spec/dependabot/maven/update_checker/version_finder_spec.rb'
    - 'nuget/spec/dependabot/nuget/update_checker/repository_finder_spec.rb'
    - 'python/spec/dependabot/python/update_checker/pip_version_resolver_spec.rb'
    - 'python/spec/dependabot/python/update_checker_spec.rb'
    - 'terraform/spec/dependabot/terraform/file_parser_spec.rb'
    - 'updater/spec/dependabot/dependency_snapshot_spec.rb'

# Offense count: 47
# This cop supports unsafe autocorrection (--autocorrect-all).
# Configuration parameters: Strict, EnforcedStyle, AllowedExplicitMatchers.
# SupportedStyles: inflected, explicit
RSpec/PredicateMatcher:
  Exclude:
    - 'common/spec/dependabot/dependency_file_spec.rb'
    - 'common/spec/dependabot/dependency_group_spec.rb'
    - 'common/spec/dependabot/experiments_spec.rb'
    - 'common/spec/dependabot/file_updaters/artifact_updater_spec.rb'
    - 'common/spec/dependabot/file_updaters/vendor_updater_spec.rb'
    - 'common/spec/dependabot/workspace/git_spec.rb'
    - 'npm_and_yarn/spec/dependabot/npm_and_yarn/update_checker_spec.rb'
    - 'pub/spec/dependabot/pub/update_checker_spec.rb'
    - 'python/spec/dependabot/python/file_parser/pyproject_files_parser_spec.rb'
    - 'updater/spec/dependabot/job_spec.rb'

# Offense count: 35
# This cop supports unsafe autocorrection (--autocorrect-all).
RSpec/ReceiveMessages:
  Exclude:
    - 'common/spec/dependabot/pull_request_creator/message_builder_spec.rb'
    - 'common/spec/dependabot/pull_request_creator_spec.rb'
    - 'common/spec/dependabot/registry_client_spec.rb'
    - 'common/spec/dependabot/update_checkers/base_spec.rb'
    - 'github_actions/spec/dependabot/github_actions/update_checker_spec.rb'
    - 'nuget/spec/dependabot/nuget/update_checker_spec.rb'
    - 'updater/spec/dependabot/dependency_change_spec.rb'
    - 'updater/spec/dependabot/file_fetcher_command_spec.rb'
    - 'updater/spec/dependabot/update_files_command_spec.rb'

# Offense count: 4
RSpec/RepeatedExample:
  Exclude:
    - 'nuget/spec/dependabot/nuget/update_checker/repository_finder_spec.rb'
    - 'terraform/spec/dependabot/terraform/registry_client_spec.rb'

# Offense count: 8
RSpec/RepeatedExampleGroupBody:
  Exclude:
    - 'cargo/spec/dependabot/cargo/file_fetcher_spec.rb'
    - 'composer/spec/dependabot/composer/update_checker/latest_version_finder_spec.rb'
    - 'maven/spec/dependabot/maven_spec.rb'
    - 'pub/spec/dependabot/pub/requirements_spec.rb'

# Offense count: 45
RSpec/RepeatedExampleGroupDescription:
  Enabled: false

# Offense count: 251
# This cop supports safe autocorrection (--autocorrect).
RSpec/ScatteredLet:
  Enabled: false

# Offense count: 36
# This cop supports safe autocorrection (--autocorrect).
RSpec/ScatteredSetup:
  Exclude:
    - 'bundler/spec/dependabot/bundler/file_fetcher_spec.rb'
    - 'cargo/spec/dependabot/cargo/file_fetcher_spec.rb'
    - 'common/spec/dependabot/clients/bitbucket_spec.rb'
    - 'common/spec/dependabot/git_commit_checker_spec.rb'
    - 'common/spec/dependabot/metadata_finders/base/commits_finder_spec.rb'
    - 'composer/spec/dependabot/composer/update_checker_spec.rb'
    - 'docker/spec/dependabot/docker/file_parser_spec.rb'
    - 'elm/spec/dependabot/elm/file_fetcher_spec.rb'
    - 'go_modules/spec/dependabot/go_modules/file_fetcher_spec.rb'
    - 'gradle/spec/dependabot/gradle/update_checker/multi_dependency_updater_spec.rb'
    - 'hex/spec/dependabot/hex/file_fetcher_spec.rb'
    - 'npm_and_yarn/spec/dependabot/npm_and_yarn/metadata_finder_spec.rb'
    - 'nuget/spec/dependabot/nuget/file_fetcher_spec.rb'
    - 'python/spec/dependabot/python/file_fetcher_spec.rb'

# Offense count: 24
# This cop supports safe autocorrection (--autocorrect).
# Configuration parameters: EnforcedStyle.
# SupportedStyles: string, symbol
RSpec/SharedExamples:
  Exclude:
    - 'pub/spec/dependabot/pub/update_checker_spec.rb'
    - 'pub/spec/spec_helper.rb'
    - 'updater/spec/dependabot/service_spec.rb'

# Offense count: 10
# Configuration parameters: Include, CustomTransform, IgnoreMethods, IgnoreMetadata.
# Include: **/*_spec.rb
RSpec/SpecFilePathFormat:
  Exclude:
    - 'bundler/helpers/v2/spec/ruby_version_spec.rb'
    - 'bundler/spec/dependabot/bundler/helper_spec.rb'
    - 'common/spec/dependabot/clients/codecommit_spec.rb'
    - 'elm/spec/dependabot/elm/update_checker/elm_19_version_resolver_spec.rb'
    - 'nuget/spec/dependabot/nuget/nuget_config_credential_helpers_spec.rb'
    - 'nuget/spec/dependabot/nuget/update_checker/compatibility_checker_spec.rb'
    - 'nuget/spec/dependabot/nuget/update_checker/nupkg_fetcher_spec.rb'
    - 'nuget/spec/dependabot/nuget/update_checker/nuspec_fetcher_spec.rb'
    - 'nuget/spec/dependabot/nuget/update_checker/repository_finder_spec.rb'
    - 'nuget/spec/dependabot/nuget/update_checker/tfm_finder_spec.rb'

# Offense count: 50
RSpec/StubbedMock:
  Exclude:
    - 'bundler/spec/dependabot/bundler/update_checker_spec.rb'
    - 'common/spec/dependabot/pull_request_creator/branch_namer_spec.rb'
    - 'common/spec/dependabot/pull_request_creator_spec.rb'
    - 'common/spec/dependabot/pull_request_updater_spec.rb'
    - 'docker/spec/dependabot/docker/utils/credentials_finder_spec.rb'
    - 'go_modules/spec/dependabot/go_modules/file_updater_spec.rb'
    - 'npm_and_yarn/spec/dependabot/npm_and_yarn/update_checker_spec.rb'
    - 'nuget/spec/dependabot/nuget/update_checker_spec.rb'
    - 'python/spec/dependabot/python/file_updater_spec.rb'
    - 'python/spec/dependabot/python/update_checker_spec.rb'
    - 'updater/spec/dependabot/update_files_command_spec.rb'
    - 'updater/spec/dependabot/updater_spec.rb'

# Offense count: 28
RSpec/SubjectStub:
  Exclude:
    - 'common/spec/dependabot/metadata_finders/base/commits_finder_spec.rb'
    - 'common/spec/dependabot/metadata_finders/base_spec.rb'
    - 'common/spec/dependabot/pull_request_updater/azure_spec.rb'
    - 'updater/spec/dependabot/environment_spec.rb'
    - 'updater/spec/dependabot/sentry/exception_sanitizer_processor_spec.rb'
    - 'updater/spec/dependabot/sentry/sentry_context_processor_spec.rb'

# Offense count: 2
RSpec/UnspecifiedException:
  Exclude:
    - 'updater/spec/dependabot/job_spec.rb'

# Offense count: 3
# This cop supports unsafe autocorrection (--autocorrect-all).
# Configuration parameters: EnforcedStyle.
# SupportedStyles: constant, string
RSpec/VerifiedDoubleReference:
  Exclude:
    - 'updater/spec/dependabot/updater/operations/refresh_group_update_pull_request_spec.rb'

# Offense count: 26
# Configuration parameters: IgnoreNameless, IgnoreSymbolicNames.
RSpec/VerifiedDoubles:
  Exclude:
    - 'common/spec/dependabot/git_commit_checker_spec.rb'
    - 'common/spec/dependabot/git_metadata_fetcher_spec.rb'
    - 'common/spec/dependabot/metadata_finders/base/commits_finder_spec.rb'
    - 'common/spec/dependabot/pull_request_creator/branch_namer_spec.rb'
    - 'common/spec/dependabot/pull_request_creator/github_spec.rb'
    - 'github_actions/spec/dependabot/github_actions/update_checker_spec.rb'
    - 'go_modules/spec/dependabot/go_modules/file_updater/go_mod_updater_spec.rb'
    - 'go_modules/spec/dependabot/go_modules/file_updater_spec.rb'
    - 'python/spec/dependabot/python/file_updater_spec.rb'
    - 'updater/spec/dependabot/file_fetcher_command_spec.rb'
    - 'updater/spec/dependabot/sentry/sentry_context_processor_spec.rb'
    - 'updater/spec/dependabot/update_files_command_spec.rb'

# Offense count: 2
RSpec/VoidExpect:
  Exclude:
    - 'npm_and_yarn/spec/dependabot/npm_and_yarn/update_checker/dependency_files_builder_spec.rb'<|MERGE_RESOLUTION|>--- conflicted
+++ resolved
@@ -55,11 +55,6 @@
     - 'composer/**/*'
     - 'devcontainers/**/*'
     - 'docker/**/*'
-<<<<<<< HEAD
-    - 'elm/**/*'
-=======
-    - 'git_submodules/**/*'
->>>>>>> cbc6d105
     - 'github_actions/**/*'
     - 'go_modules/**/*'
     - 'gradle/**/*'
