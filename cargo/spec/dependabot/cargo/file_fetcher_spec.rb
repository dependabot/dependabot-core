# typed: false
# frozen_string_literal: true

require "spec_helper"
require "dependabot/cargo/file_fetcher"
require_common_spec "file_fetchers/shared_examples_for_file_fetchers"

RSpec.describe Dependabot::Cargo::FileFetcher do
  let(:json_header) { { "content-type" => "application/json" } }
  let(:credentials) do
    [{
      "type" => "git_source",
      "host" => "github.com",
      "username" => "x-access-token",
      "password" => "token"
    }]
  end
  let(:url) { "https://api.github.com/repos/gocardless/bump/contents/" }
  let(:file_fetcher_instance) do
    described_class.new(source: source, credentials: credentials)
  end
  let(:source) do
    Dependabot::Source.new(
      provider: "github",
      repo: "gocardless/bump",
      directory: "/"
    )
  end

<<<<<<< HEAD
=======
  it_behaves_like "a dependency file fetcher"

>>>>>>> 66204028
  before do
    allow(file_fetcher_instance).to receive(:commit).and_return("sha")
    stub_request(:get, url + "Cargo.toml?ref=sha")
      .with(headers: { "Authorization" => "token token" })
      .to_return(
        status: 200,
        body: fixture("github", "contents_cargo_manifest.json"),
        headers: json_header
      )

    stub_request(:get, url + "Cargo.lock?ref=sha")
      .with(headers: { "Authorization" => "token token" })
      .to_return(
        status: 200,
        body: fixture("github", "contents_cargo_lockfile.json"),
        headers: json_header
      )

    stub_request(:get, url + ".cargo?ref=sha")
      .with(headers: { "Authorization" => "token token" })
      .to_return(
        status: 200,
        body: fixture("github", "contents_cargo_dir.json"),
        headers: json_header
      )

    stub_request(:get, url + ".cargo/config.toml?ref=sha")
      .with(headers: { "Authorization" => "token token" })
      .to_return(
        status: 200,
        body: fixture("github", "contents_cargo_config.json"),
        headers: json_header
      )
  end

  before { allow(file_fetcher_instance).to receive(:commit).and_return("sha") }

  it_behaves_like "a dependency file fetcher"

  context "with a lockfile" do
    before do
      stub_request(:get, url + "?ref=sha")
        .with(headers: { "Authorization" => "token token" })
        .to_return(
          status: 200,
          body: fixture("github", "contents_cargo_with_lockfile.json"),
          headers: json_header
        )
    end

    it "fetches the Cargo.toml, Cargo.lock and Cargo config" do
      expect(file_fetcher_instance.files.map(&:name))
        .to match_array(%w(Cargo.lock Cargo.toml .cargo/config.toml))
    end
  end

  context "with a config file" do
    before do
      stub_request(:get, url + "?ref=sha")
        .with(headers: { "Authorization" => "token token" })
        .to_return(
          status: 200,
          body: fixture("github", "contents_cargo_with_config.json"),
          headers: json_header
        )

      stub_request(:get, url + ".cargo?ref=sha")
        .with(headers: { "Authorization" => "token token" })
        .to_return(
          status: 200,
          body: fixture("github", "contents_cargo_dir.json"),
          headers: json_header
        )

      stub_request(:get, url + ".cargo/config.toml?ref=sha")
        .with(headers: { "Authorization" => "token token" })
        .to_return(
          status: 200,
          body: fixture("github", "contents_cargo_config.json"),
          headers: json_header
        )
    end

    it "fetches the Cargo.toml, Cargo.lock, and config.toml" do
      expect(file_fetcher_instance.files.map(&:name))
        .to match_array(%w(Cargo.lock Cargo.toml .cargo/config.toml))
    end
  end

  context "with a config file" do
    before do
      stub_request(:get, url + "?ref=sha")
        .with(headers: { "Authorization" => "token token" })
        .to_return(
          status: 200,
          body: fixture("github", "contents_cargo_with_config.json"),
          headers: json_header
        )

      stub_request(:get, url + ".cargo?ref=sha")
        .with(headers: { "Authorization" => "token token" })
        .to_return(
          status: 200,
          body: fixture("github", "contents_cargo_dir.json"),
          headers: json_header
        )

      stub_request(:get, url + ".cargo/config.toml?ref=sha")
        .with(headers: { "Authorization" => "token token" })
        .to_return(
          status: 200,
          body: fixture("github", "contents_cargo_config.json"),
          headers: json_header
        )
    end

    it "fetches the Cargo.toml, Cargo.lock, and config.toml" do
      expect(file_fetcher_instance.files.map(&:name))
        .to match_array(%w(Cargo.lock Cargo.toml .cargo/config.toml))
    end
  end

  context "without a lockfile" do
    before do
      stub_request(:get, url + "?ref=sha")
        .with(headers: { "Authorization" => "token token" })
        .to_return(
          status: 200,
          body: fixture("github", "contents_cargo_without_lockfile.json"),
          headers: json_header
        )
      stub_request(:get, url + "Cargo.lock?ref=sha")
        .with(headers: { "Authorization" => "token token" })
        .to_return(status: 404, headers: json_header)
    end

    it "fetches the Cargo.toml" do
      expect(file_fetcher_instance.files.map(&:name))
        .to eq(["Cargo.toml", ".cargo/config.toml"])
    end

    it "provides the Rust channel" do
      expect(file_fetcher_instance.ecosystem_versions).to eq({
        package_managers: { "cargo" => "default" }
      })
    end
  end

  context "with a rust-toolchain file" do
    before do
      stub_request(:get, url + "?ref=sha")
        .with(headers: { "Authorization" => "token token" })
        .to_return(
          status: 200,
          body: fixture("github", "contents_cargo_with_toolchain.json"),
          headers: json_header
        )

      stub_request(:get, url + "rust-toolchain?ref=sha")
        .with(headers: { "Authorization" => "token token" })
        .to_return(
          status: 200,
          body: JSON.dump({ content: Base64.encode64("nightly-2019-01-01") }),
          headers: json_header
        )
    end

    it "fetches the Cargo.toml and rust-toolchain" do
      expect(file_fetcher_instance.files.map(&:name))
        .to match_array(%w(Cargo.toml .cargo/config.toml rust-toolchain))
    end

    it "raises a DependencyFileNotParseable error" do
      expect { file_fetcher_instance.ecosystem_versions }.to raise_error(Dependabot::DependencyFileNotParseable)
    end
  end

  context "with a rust-toolchain.toml file" do
    before do
      stub_request(:get, url + "?ref=sha")
        .with(headers: { "Authorization" => "token token" })
        .to_return(
          status: 200,
          body: fixture("github", "contents_cargo_with_toolchain.json").gsub("rust-toolchain", "rust-toolchain.toml"),
          headers: json_header
        )

      stub_request(:get, url + "rust-toolchain.toml?ref=sha")
        .with(headers: { "Authorization" => "token token" })
        .to_return(
          status: 200,
          body: JSON.dump({ content: Base64.encode64("[toolchain]\nchannel = \"1.2.3\"") }),
          headers: json_header
        )
    end

    it "fetches the Cargo.toml and rust-toolchain" do
      expect(file_fetcher_instance.files.map(&:name))
        .to match_array(%w(Cargo.toml .cargo/config.toml rust-toolchain))
    end

    it "provides the Rust channel" do
      expect(file_fetcher_instance.ecosystem_versions).to eq({
        package_managers: { "cargo" => "1.2.3" }
      })
    end
  end

  context "with a path dependency" do
    before do
      stub_request(:get, url + "?ref=sha")
        .with(headers: { "Authorization" => "token token" })
        .to_return(
          status: 200,
          body: fixture("github", "contents_cargo_without_lockfile.json"),
          headers: json_header
        )
      stub_request(:get, url + "Cargo.toml?ref=sha")
        .with(headers: { "Authorization" => "token token" })
        .to_return(status: 200, body: parent_fixture, headers: json_header)
    end

    let(:parent_fixture) do
      fixture("github", "contents_cargo_manifest_path_deps.json")
    end

    context "when the workspace is fetchable" do
      before do
        stub_request(:get, url + "src/s3/Cargo.toml?ref=sha")
          .with(headers: { "Authorization" => "token token" })
          .to_return(status: 200, body: path_dep_fixture, headers: json_header)
      end

      let(:path_dep_fixture) do
        fixture("github", "contents_cargo_manifest.json")
      end

      it "fetches the path dependency's Cargo.toml" do
        expect(file_fetcher_instance.files.map(&:name))
          .to match_array(%w(Cargo.toml .cargo/config.toml src/s3/Cargo.toml))
        expect(file_fetcher_instance.files.last.support_file?)
          .to be(true)
      end

      context "with a trailing slash in the path" do
        let(:parent_fixture) do
          fixture(
            "github",
            "contents_cargo_manifest_path_deps_trailing_slash.json"
          )
        end

        it "fetches the path dependency's Cargo.toml" do
          expect(file_fetcher_instance.files.map(&:name))
            .to match_array(%w(Cargo.toml .cargo/config.toml src/s3/Cargo.toml))
        end
      end

      context "with a blank path" do
        let(:parent_fixture) do
          fixture(
            "github",
            "contents_cargo_manifest_path_deps_blank.json"
          )
        end

        it "fetches the path dependency's Cargo.toml" do
          expect(file_fetcher_instance.files.map(&:name))
            .to match_array(%w(Cargo.toml .cargo/config.toml))
        end
      end

      context "when dealing with a target dependency" do
        let(:parent_fixture) do
          fixture(
            "github",
            "contents_cargo_manifest_target_path_deps.json"
          )
        end

        it "fetches the path dependency's Cargo.toml" do
          expect(file_fetcher_instance.files.map(&:name))
            .to match_array(%w(Cargo.toml .cargo/config.toml src/s3/Cargo.toml))
        end
      end

      context "when dealing with a replacement source" do
        let(:parent_fixture) do
          fixture("github", "contents_cargo_manifest_replacement_path.json")
        end

        it "fetches the path dependency's Cargo.toml" do
          expect(file_fetcher_instance.files.map(&:name))
            .to match_array(%w(Cargo.toml .cargo/config.toml src/s3/Cargo.toml))
        end
      end

      context "when dealing with a patched source" do
        let(:parent_fixture) do
          fixture("github", "contents_cargo_manifest_patched_path.json")
        end

        it "fetches the path dependency's Cargo.toml" do
          expect(file_fetcher_instance.files.map(&:name))
            .to match_array(%w(Cargo.toml .cargo/config.toml src/s3/Cargo.toml))
        end
      end

      context "when a git source is also specified" do
        let(:parent_fixture) do
          fixture("github", "contents_cargo_manifest_path_deps_alt_source.json")
        end

        before do
          stub_request(:get, url + "gen/photoslibrary1/Cargo.toml?ref=sha")
            .with(headers: { "Authorization" => "token token" })
            .to_return(status: 200, body: path_dep_fixture, headers: json_header)
        end

        it "fetches the path dependency's Cargo.toml" do
          expect(file_fetcher_instance.files.map(&:name))
            .to match_array(%w(Cargo.toml .cargo/config.toml gen/photoslibrary1/Cargo.toml))
        end
      end

      context "with a directory" do
        let(:source) do
          Dependabot::Source.new(
            provider: "github",
            repo: "gocardless/bump",
            directory: "my_dir/"
          )
        end

        let(:url) do
          "https://api.github.com/repos/gocardless/bump/contents/my_dir/"
        end

        before do
          stub_request(:get, "https://api.github.com/repos/gocardless/bump/" \
                             "contents/my_dir?ref=sha")
            .with(headers: { "Authorization" => "token token" })
            .to_return(
              status: 200,
              body: fixture("github", "contents_cargo_without_lockfile.json"),
              headers: json_header
            )
        end

        it "fetches the path dependency's Cargo.toml" do
          expect(file_fetcher_instance.files.map(&:name))
            .to match_array(%w(Cargo.toml .cargo/config.toml src/s3/Cargo.toml))
          expect(file_fetcher_instance.files.map(&:path))
            .to match_array(%w(/my_dir/Cargo.toml /my_dir/.cargo/config.toml /my_dir/src/s3/Cargo.toml))
        end
      end

      context "when including another path dependency" do
        let(:path_dep_fixture) do
          fixture("github", "contents_cargo_manifest_path_deps.json")
        end

        before do
          stub_request(:get, url + "src/s3/src/s3/Cargo.toml?ref=sha")
            .with(headers: { "Authorization" => "token token" })
            .to_return(
              status: 200,
              body: fixture("github", "contents_cargo_manifest.json"),
              headers: json_header
            )
        end

        it "fetches the nested path dependency's Cargo.toml" do
          expect(file_fetcher_instance.files.map(&:name))
            .to match_array(
              %w(Cargo.toml .cargo/config.toml src/s3/Cargo.toml src/s3/src/s3/Cargo.toml)
            )
        end
      end
    end

    context "when the workspace is not fetchable" do
      before do
        stub_request(:get, url + "src/s3/Cargo.toml?ref=sha")
          .with(headers: { "Authorization" => "token token" })
          .to_return(status: 404, headers: json_header)
        stub_request(:get, url + "src/s3?ref=sha")
          .with(headers: { "Authorization" => "token token" })
          .to_return(status: 404, headers: json_header)
        stub_request(:get, url + "src?ref=sha")
          .with(headers: { "Authorization" => "token token" })
          .to_return(status: 404, headers: json_header)
      end

      it "raises a PathDependenciesNotReachable error" do
        expect { file_fetcher_instance.files }
          .to raise_error(Dependabot::PathDependenciesNotReachable) do |error|
            expect(error.dependencies).to eq(["src/s3/Cargo.toml"])
          end
      end

      context "when dealing with a replacement source" do
        let(:parent_fixture) do
          fixture("github", "contents_cargo_manifest_replacement_path.json")
        end

        it "raises a PathDependenciesNotReachable error" do
          expect { file_fetcher_instance.files }
            .to raise_error(Dependabot::PathDependenciesNotReachable) do |error|
              expect(error.dependencies).to eq(["src/s3/Cargo.toml"])
            end
        end
      end

      context "when a git source is also specified" do
        let(:parent_fixture) do
          fixture("github", "contents_cargo_manifest_path_deps_alt_source.json")
        end

        before do
          stub_request(:get, url + "gen/photoslibrary1/Cargo.toml?ref=sha")
            .with(headers: { "Authorization" => "token token" })
            .to_return(status: 404, headers: json_header)
          stub_request(:get, url + "gen/photoslibrary1?ref=sha")
            .with(headers: { "Authorization" => "token token" })
            .to_return(status: 404, headers: json_header)
          stub_request(:get, url + "gen?ref=sha")
            .with(headers: { "Authorization" => "token token" })
            .to_return(status: 404, headers: json_header)
        end

        it "ignores that it can't fetch the path dependency's Cargo.toml" do
          expect(file_fetcher_instance.files.map(&:name))
            .to match_array(%w(Cargo.toml .cargo/config.toml))
        end
      end
    end
  end

  context "with a workspace dependency" do
    before do
      stub_request(:get, url + "?ref=sha")
        .with(headers: { "Authorization" => "token token" })
        .to_return(
          status: 200,
          body: fixture("github", "contents_cargo_without_lockfile.json"),
          headers: json_header
        )
      stub_request(:get, url + "Cargo.toml?ref=sha")
        .with(headers: { "Authorization" => "token token" })
        .to_return(status: 200, body: parent_fixture, headers: json_header)
    end

    let(:parent_fixture) do
      fixture("github", "contents_cargo_manifest_workspace_root.json")
    end

    context "when the workspace is fetchable" do
      before do
        stub_request(:get, url + "lib/sub_crate/Cargo.toml?ref=sha")
          .with(headers: { "Authorization" => "token token" })
          .to_return(status: 200, body: child_fixture, headers: json_header)
      end

      let(:child_fixture) do
        fixture("github", "contents_cargo_manifest_workspace_child.json")
      end

      it "fetches the workspace dependency's Cargo.toml" do
        expect(file_fetcher_instance.files.map(&:name))
          .to match_array(%w(Cargo.toml .cargo/config.toml lib/sub_crate/Cargo.toml))
      end

      context "when specifying the dependency implicitly" do
        let(:parent_fixture) do
          fixture("github", "contents_cargo_manifest_workspace_implicit.json")
        end

        before do
          stub_request(:get, url + "src/s3/Cargo.toml?ref=sha")
            .with(headers: { "Authorization" => "token token" })
            .to_return(status: 200, body: child_fixture, headers: json_header)
        end

        it "fetches the workspace dependency's Cargo.toml" do
          expect(file_fetcher_instance.files.map(&:name))
            .to match_array(%w(Cargo.toml .cargo/config.toml src/s3/Cargo.toml))
          expect(file_fetcher_instance.files.map(&:support_file?))
            .to contain_exactly(false, true, false)
        end
      end

      context "when specifying the dependency as a path dependency as well" do
        let(:parent_fixture) do
          fixture(
            "github",
            "contents_cargo_manifest_workspace_and_path_root.json"
          )
        end

        it "fetches the workspace dependency's Cargo.toml" do
          expect(file_fetcher_instance.files.map(&:name))
            .to match_array(%w(Cargo.toml lib/sub_crate/Cargo.toml .cargo/config.toml))
          expect(file_fetcher_instance.files.map(&:support_file?))
            .to contain_exactly(false, false, true)
        end
      end
    end

    context "when the workspace is not fetchable" do
      before do
        stub_request(:get, url + "lib/sub_crate/Cargo.toml?ref=sha")
          .with(headers: { "Authorization" => "token token" })
          .to_return(status: 404, headers: json_header)
        # additional requests due to submodule searching
        stub_request(:get, url + "lib/sub_crate?ref=sha")
          .with(headers: { "Authorization" => "token token" })
          .to_return(status: 404, headers: json_header)
        stub_request(:get, url + "lib?ref=sha")
          .with(headers: { "Authorization" => "token token" })
          .to_return(status: 404, headers: json_header)
      end

      it "raises a DependencyFileNotFound error" do
        expect { file_fetcher_instance.files }
          .to raise_error(Dependabot::DependencyFileNotFound)
      end
    end

    context "when the project is in a submodule" do
      before do
        # This file doesn't exist because sub_crate is a submodule, so returns a 404
        stub_request(:get, url + "lib/sub_crate/Cargo.toml?ref=sha")
          .with(headers: { "Authorization" => "token token" })
          .to_return(status: 404, headers: json_header)
        # This returns type: submodule, we're in the common submodule logic now
        stub_request(:get, url + "lib/sub_crate?ref=sha")
          .with(headers: { "Authorization" => "token token" })
          .to_return(status: 200, headers: json_header, body: fixture("github", "contents_cargo_submodule.json"))
        # Attempt to find the Cargo.toml in the submodule's repo.
        submodule_root = "https://api.github.com/repos/runconduit/conduit"
        stub_request(:get, submodule_root + "/contents/?ref=453df4efd57f5e8958adf17d728520bd585c82c9")
          .with(headers: { "Authorization" => "token token" })
          .to_return(status: 200, headers: json_header, body: fixture("github", "contents_cargo_without_lockfile.json"))
        # Found it, so download it!
        stub_request(:get, submodule_root + "/contents/Cargo.toml?ref=453df4efd57f5e8958adf17d728520bd585c82c9 ")
          .with(headers: { "Authorization" => "token token" })
          .to_return(status: 200, headers: json_header, body: fixture("github", "contents_cargo_manifest.json"))
      end

      it "places the found Cargo.toml in the correct directories" do
        expect(file_fetcher_instance.files.map(&:name))
          .to match_array(%w(Cargo.toml .cargo/config.toml lib/sub_crate/Cargo.toml))
        expect(file_fetcher_instance.files.map(&:path))
          .to match_array(%w(/Cargo.toml /.cargo/config.toml /lib/sub_crate/Cargo.toml))
      end
    end

    context "when specifying a directory of packages" do
      let(:parent_fixture) do
        fixture("github", "contents_cargo_manifest_workspace_root_glob.json")
      end
      let(:child_fixture) do
        fixture("github", "contents_cargo_manifest_workspace_child.json")
      end
      let(:child_fixture2) do
        # This fixture also requires the first child as a path dependency,
        # so we're testing whether the first child gets fetched twice here, as
        # well as whether the second child gets fetched.
        fixture("github", "contents_cargo_manifest_workspace_child2.json")
      end

      before do
        stub_request(:get, url + "packages?ref=sha")
          .with(headers: { "Authorization" => "token token" })
          .to_return(
            status: 200,
            body: fixture("github", "contents_cargo_packages.json"),
            headers: json_header
          )
        stub_request(:get, url + "packages/sub_crate/Cargo.toml?ref=sha")
          .with(headers: { "Authorization" => "token token" })
          .to_return(status: 200, body: child_fixture, headers: json_header)
        stub_request(:get, url + "packages/sub_crate2/Cargo.toml?ref=sha")
          .with(headers: { "Authorization" => "token token" })
          .to_return(status: 200, body: child_fixture2, headers: json_header)
      end

      it "fetches the workspace dependency's Cargo.toml" do
        expect(file_fetcher_instance.files.map(&:name))
          .to match_array(
            %w(Cargo.toml
               .cargo/config.toml
               packages/sub_crate/Cargo.toml
               packages/sub_crate2/Cargo.toml)
          )
        expect(file_fetcher_instance.files.map(&:type).uniq)
          .to eq(["file"])
      end

      context "with a glob that excludes some directories" do
        let(:parent_fixture) do
          fixture(
            "github",
            "contents_cargo_manifest_workspace_root_partial_glob.json"
          )
        end

        before do
          stub_request(:get, url + "packages?ref=sha")
            .with(headers: { "Authorization" => "token token" })
            .to_return(
              status: 200,
              body: fixture("github", "contents_cargo_packages_extra.json"),
              headers: json_header
            )
        end

        it "fetches the workspace dependency's Cargo.toml" do
          expect(file_fetcher_instance.files.map(&:name))
            .to match_array(
              %w(Cargo.toml
                 .cargo/config.toml
                 packages/sub_crate/Cargo.toml
                 packages/sub_crate2/Cargo.toml)
            )
          expect(file_fetcher_instance.files.map(&:type).uniq)
            .to eq(["file"])
        end
      end
    end
  end

  context "with another workspace that uses excluded dependency" do
    before do
      stub_request(:get, url + "?ref=sha")
        .with(headers: { "Authorization" => "token token" })
        .to_return(
          status: 200,
          body: fixture("github", "contents_cargo_without_lockfile.json"),
          headers: json_header
        )
      stub_request(:get, url + "Cargo.toml?ref=sha")
        .with(headers: { "Authorization" => "token token" })
        .to_return(status: 200, body: parent_fixture, headers: json_header)

      stub_request(:get, url + "member/Cargo.toml?ref=sha")
        .with(headers: { "Authorization" => "token token" })
        .to_return(status: 200, body: member_fixture, headers: json_header)

      stub_request(:get, url + "excluded/Cargo.toml?ref=sha")
        .with(headers: { "Authorization" => "token token" })
        .to_return(status: 200, body: member_fixture, headers: json_header)
    end

    let(:parent_fixture) do
      fixture("github", "contents_cargo_manifest_workspace_excluded_dependencies_root.json")
    end
    let(:member_fixture) do
      fixture("github", "contents_cargo_manifest_workspace_excluded_dependencies_member.json")
    end
    let(:excluded_fixture) do
      fixture("github", "contents_cargo_manifest_workspace_excluded_dependencies_excluded.json")
    end

    it "uses excluded dependency as a support file" do
      expect(file_fetcher_instance.files.map(&:name))
        .to match_array(%w(Cargo.toml member/Cargo.toml excluded/Cargo.toml .cargo/config.toml))
      expect(file_fetcher_instance.files.map(&:support_file?))
        .to contain_exactly(false, false, true, true)
    end
  end

  context "with a Cargo.toml that is unparseable" do
    before do
      stub_request(:get, url + "?ref=sha")
        .with(headers: { "Authorization" => "token token" })
        .to_return(
          status: 200,
          body: fixture("github", "contents_cargo_with_lockfile.json"),
          headers: json_header
        )
      stub_request(:get, url + "Cargo.toml?ref=sha")
        .with(headers: { "Authorization" => "token token" })
        .to_return(
          status: 200,
          body: fixture("github", "contents_cargo_manifest_unparseable.json"),
          headers: json_header
        )
    end

    it "raises a DependencyFileNotParseable error" do
      expect { file_fetcher_instance.files }
        .to raise_error(Dependabot::DependencyFileNotParseable)
    end
  end

  context "without a Cargo.toml" do
    before do
      stub_request(:get, url + "?ref=sha")
        .with(headers: { "Authorization" => "token token" })
        .to_return(
          status: 200,
          body: fixture("github", "contents_python.json"),
          headers: json_header
        )
      stub_request(:get, url + "Cargo.toml?ref=sha")
        .with(headers: { "Authorization" => "token token" })
        .to_return(status: 404, headers: json_header)
    end

    it "raises a DependencyFileNotFound error" do
      expect { file_fetcher_instance.files }
        .to raise_error(Dependabot::DependencyFileNotFound)
    end
  end
end<|MERGE_RESOLUTION|>--- conflicted
+++ resolved
@@ -27,11 +27,6 @@
     )
   end
 
-<<<<<<< HEAD
-=======
-  it_behaves_like "a dependency file fetcher"
-
->>>>>>> 66204028
   before do
     allow(file_fetcher_instance).to receive(:commit).and_return("sha")
     stub_request(:get, url + "Cargo.toml?ref=sha")
