--- conflicted
+++ resolved
@@ -49,7 +49,6 @@
 
     stub_request(:get, url + ".cargo?ref=sha")
       .with(headers: { "Authorization" => "token token" })
-<<<<<<< HEAD
       .to_return(
         status: 200,
         body: fixture("github", "contents_cargo_dir.json"),
@@ -63,9 +62,6 @@
         body: fixture("github", "contents_cargo_config.json"),
         headers: json_header
       )
-=======
-      .to_return(status: 404, headers: json_header)
->>>>>>> adb36a90
   end
 
   context "with a lockfile" do
