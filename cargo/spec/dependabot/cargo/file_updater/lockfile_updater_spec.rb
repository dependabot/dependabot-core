--- conflicted
+++ resolved
@@ -105,25 +105,16 @@
       end
     end
 
-<<<<<<< HEAD
     context "when the dependency doesn't exist" do
       random_unlikely_package_name = (0...255).map { ("a".."z").to_a[rand(26)] }.join
-=======
-    context "when the package doesn't exist at the git source" do
->>>>>>> 3e19cc36
       content = <<~CONTENT
         [package]
         name = "foo"
         version = "0.1.0"
         authors = ["me"]
-<<<<<<< HEAD
 
         [dependencies]
         #{random_unlikely_package_name} = "99.99.99"
-=======
-        [dependencies]
-        yewtil = { git = "https://github.com/yewstack/yew" }
->>>>>>> 3e19cc36
       CONTENT
 
       let(:manifest) do
@@ -133,15 +124,32 @@
       it "raises a helpful error" do
         expect { updated_lockfile_content }.
           to raise_error do |error|
-<<<<<<< HEAD
             expect(error).to be_a(Dependabot::DependencyFileNotResolvable)
             expect(error.message).to include(random_unlikely_package_name)
           end
-=======
+      end
+    end
+
+    context "when the package doesn't exist at the git source" do
+      content = <<~CONTENT
+        [package]
+        name = "foo"
+        version = "0.1.0"
+        authors = ["me"]
+        [dependencies]
+        yewtil = { git = "https://github.com/yewstack/yew" }
+      CONTENT
+
+      let(:manifest) do
+        Dependabot::DependencyFile.new(name: "Cargo.toml", content: content)
+      end
+
+      it "raises a helpful error" do
+        expect { updated_lockfile_content }.
+          to raise_error do |error|
           expect(error).to be_a(Dependabot::DependencyFileNotResolvable)
           expect(error.message).to include("yewtil")
         end
->>>>>>> 3e19cc36
       end
     end
 
