FROM docker.io/library/ubuntu:24.04

ARG TARGETARCH

LABEL org.opencontainers.image.source="https://github.com/dependabot/dependabot-core"

SHELL ["/bin/bash", "-o", "pipefail", "-c"]

ENV DEBIAN_FRONTEND="noninteractive" \
  LC_ALL="en_US.UTF-8" \
  LANG="en_US.UTF-8"

# Configures Ubuntu to use Azure mirrors, which are often faster and more reliable
# From https://github.com/Azure/LinuxPatchExtension/blob/master/src/tools/references/apt/sources.list.d/ubuntu.sources
# This is also used in other places such as the runner builds: https://github.com/actions/runner-images/blob/2f8d6ab9ef24fd8bda80b5259650fe1dc4311320/images/ubuntu/scripts/build/configure-apt-sources.sh#L11
RUN set -e; \
  release=$( . /etc/os-release && echo "$VERSION_CODENAME" ); \
  cat <<EOF | tee /etc/apt/sources.list.d/ubuntu.sources

# Prefer Azure mirrors
Types: deb
URIs: http://azure.archive.ubuntu.com/ubuntu/
Suites: ${release} ${release}-updates ${release}-backports
Components: main universe restricted multiverse
Architectures: i386,amd64
Signed-By: /usr/share/keyrings/ubuntu-archive-keyring.gpg

Types: deb
URIs: http://azure.archive.ubuntu.com/ubuntu/
Suites: ${release}-security
Components: main universe restricted multiverse
Architectures: i386,amd64
Signed-By: /usr/share/keyrings/ubuntu-archive-keyring.gpg

# Fallback to the main Ubuntu archive if the above is not available
Types: deb
URIs: http://archive.ubuntu.com/ubuntu/
Suites: ${release} ${release}-updates ${release}-backports
Components: main universe restricted multiverse
Architectures: i386,amd64
Signed-By: /usr/share/keyrings/ubuntu-archive-keyring.gpg

# Ports Ubuntu archive is the only mirror with arm64 support
Types: deb
URIs: http://ports.ubuntu.com/
Suites: ${release} ${release}-updates ${release}-backports
Components: main universe restricted multiverse
Architectures: arm64
Signed-By: /usr/share/keyrings/ubuntu-archive-keyring.gpg

Types: deb
URIs: http://security.ubuntu.com/ubuntu/
Suites: ${release}-security
Components: main universe restricted multiverse
Architectures: i386,amd64
Signed-By: /usr/share/keyrings/ubuntu-archive-keyring.gpg

EOF

RUN apt-get update \
  && apt-get upgrade -y \
  && apt-get install -y --no-install-recommends \
  # needed to run add-apt-repository
  software-properties-common \
  # Used to download the git-lfs GPG key as well as dev dependencies for CI
  curl \
  # Add git core ppa to get a more recent git version than the one provided by ubuntu
  && add-apt-repository -y ppa:git-core/ppa \
  # Install the git-lfs mirror. See https://github.com/git-lfs/git-lfs/blob/main/INSTALLING.md
  # We need this because the version of git-lfs provided by Ubuntu is outdated
  # apt-transport-https is a temporary dependency to install the git-lfs apt source
  && apt-get install -y --no-install-recommends apt-transport-https \
  && mkdir -p /etc/apt/keyrings \
  && curl -fsSL 'https://packagecloud.io/github/git-lfs/gpgkey' | gpg --dearmor > /etc/apt/keyrings/github_git-lfs-archive-keyring.gpg \
  && release=$( . /etc/os-release && echo "$VERSION_CODENAME" ) \
  && echo "deb [signed-by=/etc/apt/keyrings/github_git-lfs-archive-keyring.gpg] https://packagecloud.io/github/git-lfs/ubuntu/ $release main" \
  > /etc/apt/sources.list.d/github_git-lfs.list \
  && echo "deb-src [signed-by=/etc/apt/keyrings/github_git-lfs-archive-keyring.gpg] https://packagecloud.io/github/git-lfs/ubuntu/ $release main" \
  >> /etc/apt/sources.list.d/github_git-lfs.list \
  && apt-get update \
  && apt-get install -y --no-install-recommends \
  # dev dependencies for CI
  build-essential \
  libgmp-dev \
  # Compression libs
  zlib1g-dev \
  unzip \
  zstd \
  # VCS section
  git \
  git-lfs \
  bzr \
  mercurial \
  # needed to sign commits
  gnupg2 \
  # for git repo access with ssh key credentials
  openssh-client \
  # Installs certs in dependabot-action and CLI
  ca-certificates \
  # used to check if a file is binary in the VendorUpdater
  file \
  # used by Ruby to parse YAML
  libyaml-dev \
  locales \
  && locale-gen en_US.UTF-8 \
  # No longer needed post git-core ppa addition and git-lfs install
  && apt purge software-properties-common apt-transport-https -y && apt-get autoremove -y \
  && rm -rf /var/lib/apt/lists/*

ARG USER_UID=1000
ARG USER_GID=$USER_UID

RUN <<EOT
  # Check if the group and user already exist, if not create them
  if ! getent group "$USER_GID"; then
    groupadd --gid "$USER_GID" dependabot
  else
    GROUP_NAME=$(getent group "$USER_GID" | awk -F':' '{print $1}')
    groupmod -n dependabot "$GROUP_NAME"
  fi

  if ! getent passwd "$USER_UID"; then
    useradd --uid "$USER_UID" --gid "$USER_GID" -m dependabot
  else
    USER_NAME=$(getent passwd "$USER_UID" | awk -F':' '{print $1}')
    OLD_HOME=$(getent passwd "$USER_UID" | awk -F':' '{print $6}')
    usermod -l dependabot "$USER_NAME"
    # Rename the home directory if it exists and isn't already /home/dependabot
    if [ -d "$OLD_HOME" ] && [ "$OLD_HOME" != "/home/dependabot" ]; then
      usermod -d /home/dependabot -m dependabot
    fi
  fi

  mkdir -p /opt
  chown dependabot:dependabot /opt
  chgrp dependabot /etc/ssl/certs
  chmod g+w /etc/ssl/certs
EOT

USER dependabot
ENV DEPENDABOT_HOME="/home/dependabot"
WORKDIR $DEPENDABOT_HOME

COPY --chown=dependabot:dependabot LICENSE $DEPENDABOT_HOME

# Install Ruby from official Docker image
# When bumping Ruby minor, need to also add the previous version to `bundler/helpers/v2/monkey_patches/definition_ruby_version_patch.rb`
COPY --from=docker.io/library/ruby:3.4.7-bookworm --chown=dependabot:dependabot /usr/local /usr/local

# For users to determine if dependabot is running
ENV DEPENDABOT=true

# Disable automatic pulling of files stored with Git LFS
# This avoids downloading large files not necessary for the dependabot scripts
ENV GIT_LFS_SKIP_SMUDGE=1

# Place a git shim ahead of git on the path to rewrite git arguments to use HTTPS.
ARG SHIM="https://github.com/dependabot/git-shim/releases/download/v1.4.0/git-v1.4.0-linux-${TARGETARCH}.tar.gz"
RUN curl -sL $SHIM -o git-shim.tar.gz && mkdir -p ~/bin && tar -xvf git-shim.tar.gz -C ~/bin && rm git-shim.tar.gz

COPY --chown=dependabot:dependabot omnibus omnibus
COPY --chown=dependabot:dependabot updater/Gemfile updater/Gemfile.lock dependabot-updater/

COPY --chown=dependabot:dependabot common/.bundle common/dependabot-common.gemspec common/
COPY --chown=dependabot:dependabot common/lib/dependabot.rb common/lib/dependabot.rb
COPY --chown=dependabot:dependabot bazel/.bundle bazel/dependabot-bazel.gemspec bazel/
COPY --chown=dependabot:dependabot bun/.bundle bun/dependabot-bun.gemspec bun/
COPY --chown=dependabot:dependabot bundler/.bundle bundler/dependabot-bundler.gemspec bundler/
COPY --chown=dependabot:dependabot cargo/.bundle cargo/dependabot-cargo.gemspec cargo/
COPY --chown=dependabot:dependabot composer/.bundle composer/dependabot-composer.gemspec composer/
COPY --chown=dependabot:dependabot devcontainers/.bundle devcontainers/dependabot-devcontainers.gemspec devcontainers/
COPY --chown=dependabot:dependabot docker/.bundle docker/dependabot-docker.gemspec docker/
COPY --chown=dependabot:dependabot docker_compose/.bundle docker_compose/dependabot-docker_compose.gemspec docker_compose/
COPY --chown=dependabot:dependabot dotnet_sdk/.bundle dotnet_sdk/dependabot-dotnet_sdk.gemspec dotnet_sdk/
COPY --chown=dependabot:dependabot elm/.bundle elm/dependabot-elm.gemspec elm/
COPY --chown=dependabot:dependabot git_submodules/.bundle git_submodules/dependabot-git_submodules.gemspec git_submodules/
COPY --chown=dependabot:dependabot github_actions/.bundle github_actions/dependabot-github_actions.gemspec github_actions/
COPY --chown=dependabot:dependabot go_modules/.bundle go_modules/dependabot-go_modules.gemspec go_modules/
COPY --chown=dependabot:dependabot gradle/.bundle gradle/dependabot-gradle.gemspec gradle/
COPY --chown=dependabot:dependabot helm/.bundle helm/dependabot-helm.gemspec helm/
COPY --chown=dependabot:dependabot hex/.bundle hex/dependabot-hex.gemspec hex/
COPY --chown=dependabot:dependabot julia/.bundle julia/dependabot-julia.gemspec julia/
COPY --chown=dependabot:dependabot maven/.bundle maven/dependabot-maven.gemspec maven/
COPY --chown=dependabot:dependabot npm_and_yarn/.bundle npm_and_yarn/dependabot-npm_and_yarn.gemspec npm_and_yarn/
COPY --chown=dependabot:dependabot nuget/.bundle nuget/dependabot-nuget.gemspec nuget/
COPY --chown=dependabot:dependabot pub/.bundle pub/dependabot-pub.gemspec pub/
COPY --chown=dependabot:dependabot python/.bundle python/dependabot-python.gemspec python/
COPY --chown=dependabot:dependabot rust_toolchain/.bundle rust_toolchain/dependabot-rust_toolchain.gemspec rust_toolchain/
COPY --chown=dependabot:dependabot silent/.bundle silent/dependabot-silent.gemspec silent/
COPY --chown=dependabot:dependabot swift/.bundle swift/dependabot-swift.gemspec swift/
COPY --chown=dependabot:dependabot terraform/.bundle terraform/dependabot-terraform.gemspec terraform/
COPY --chown=dependabot:dependabot opentofu/.bundle opentofu/dependabot-opentofu.gemspec opentofu/
COPY --chown=dependabot:dependabot uv/.bundle uv/dependabot-uv.gemspec uv/
COPY --chown=dependabot:dependabot vcpkg/.bundle vcpkg/dependabot-vcpkg.gemspec vcpkg/
COPY --chown=dependabot:dependabot conda/.bundle conda/dependabot-conda.gemspec conda/

# prevent having all the source in every ecosystem image

<<<<<<< HEAD
RUN for ecosystem in git_submodules opentofu terraform github_actions hex elm docker docker_compose nuget maven gradle cargo composer go_modules python pub npm_and_yarn bundler silent swift devcontainers dotnet_sdk bun uv helm julia vcpkg rust_toolchain conda; do \
  mkdir -p $ecosystem/lib/dependabot; \
  touch $ecosystem/lib/dependabot/$ecosystem.rb; \
=======
RUN for ecosystem in git_submodules terraform github_actions hex elm docker docker_compose nuget maven gradle cargo composer go_modules python pub npm_and_yarn bundler silent swift devcontainers dotnet_sdk bun uv helm julia vcpkg rust_toolchain conda bazel; do \
    mkdir -p $ecosystem/lib/dependabot; \
    touch $ecosystem/lib/dependabot/$ecosystem.rb; \
>>>>>>> 08be41f6
  done

WORKDIR $DEPENDABOT_HOME/dependabot-updater

# RubyGems & Bundler should be bumped together following these steps:
# * Bump RubyGems version below. That will also automatically update the default Bundler version.
# * Regenerate `updater/Gemfile.lock` via `BUNDLE_GEMFILE=updater/Gemfile bundle lock --update --bundler`.
# * Regenerate `Gemfile.lock` via `bundle lock --update --bundler`.
#
# Note that RubyGems & Bundler versions are currently released in sync, but
# RubyGems version is one major ahead. So when bumping to RubyGems 3.y.z, Bundler
# version will jump to 2.y.z
ARG RUBYGEMS_VERSION=3.6.9
ARG GEM_ENABLED=true
RUN if [[ "$GEM_ENABLED" == "true" ]]; then \
  gem update --system $RUBYGEMS_VERSION; \
  bundle config set --local path 'vendor'; \
  bundle config set --local frozen 'true'; \
  bundle config set --local without 'development'; \
  bundle install; \
  rm -rf ~/.bundle; \
  fi


ENV PATH="$DEPENDABOT_HOME/bin:$PATH"
ENV DEPENDABOT_NATIVE_HELPERS_PATH="/opt"

# Make the build arg available inside the Dependabot container
ARG DEPENDABOT_UPDATER_VERSION=development
ENV DEPENDABOT_UPDATER_VERSION=$DEPENDABOT_UPDATER_VERSION

USER root

CMD ["bin/run"]<|MERGE_RESOLUTION|>--- conflicted
+++ resolved
@@ -196,15 +196,9 @@
 
 # prevent having all the source in every ecosystem image
 
-<<<<<<< HEAD
-RUN for ecosystem in git_submodules opentofu terraform github_actions hex elm docker docker_compose nuget maven gradle cargo composer go_modules python pub npm_and_yarn bundler silent swift devcontainers dotnet_sdk bun uv helm julia vcpkg rust_toolchain conda; do \
+RUN for ecosystem in git_submodules opentofu terraform github_actions hex elm docker docker_compose nuget maven gradle cargo composer go_modules python pub npm_and_yarn bundler silent swift devcontainers dotnet_sdk bun uv helm julia vcpkg rust_toolchain conda bazel; do \
   mkdir -p $ecosystem/lib/dependabot; \
   touch $ecosystem/lib/dependabot/$ecosystem.rb; \
-=======
-RUN for ecosystem in git_submodules terraform github_actions hex elm docker docker_compose nuget maven gradle cargo composer go_modules python pub npm_and_yarn bundler silent swift devcontainers dotnet_sdk bun uv helm julia vcpkg rust_toolchain conda bazel; do \
-    mkdir -p $ecosystem/lib/dependabot; \
-    touch $ecosystem/lib/dependabot/$ecosystem.rb; \
->>>>>>> 08be41f6
   done
 
 WORKDIR $DEPENDABOT_HOME/dependabot-updater
