--- conflicted
+++ resolved
@@ -123,12 +123,7 @@
     subject(:current_user) do
       client.current_user
     end
-<<<<<<< HEAD
     specify { expect { current_user }.to_not raise_error }
-=======
-
-    specify { expect { subject }.to_not raise_error }
->>>>>>> 13bf8117
 
     it { is_expected.to eq("{11111111-6349-0000-aea6-111111111111}") }
   end
