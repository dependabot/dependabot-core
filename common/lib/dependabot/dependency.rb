# typed: strict
# frozen_string_literal: true

require "sorbet-runtime"
require "dependabot/version"

module Dependabot
  class Dependency
    extend T::Sig

    @production_checks = T.let(
      {},
      T::Hash[String, T.proc.params(arg0: T::Array[T.untyped]).returns(T::Boolean)]
    )
    @display_name_builders = T.let({}, T::Hash[String, T.proc.params(arg0: String).returns(String)])
    @name_normalisers = T.let({}, T::Hash[String, T.proc.params(arg0: String).returns(String)])

    sig do
      params(package_manager: String).returns(T.proc.params(arg0: T::Array[T.untyped]).returns(T::Boolean))
    end
    def self.production_check_for_package_manager(package_manager)
      production_check = @production_checks[package_manager]
      return production_check if production_check

      raise "Unsupported package_manager #{package_manager}"
    end

    sig do
      params(
        package_manager: String,
        production_check: T.proc.params(arg0: T::Array[T.untyped]).returns(T::Boolean)
      )
        .returns(T.proc.params(arg0: T::Array[T.untyped]).returns(T::Boolean))
    end
    def self.register_production_check(package_manager, production_check)
      @production_checks[package_manager] = production_check
    end

    sig { params(package_manager: String).returns(T.nilable(T.proc.params(arg0: String).returns(String))) }
    def self.display_name_builder_for_package_manager(package_manager)
      @display_name_builders[package_manager]
    end

    sig { params(package_manager: String, name_builder: T.proc.params(arg0: String).returns(String)).void }
    def self.register_display_name_builder(package_manager, name_builder)
      @display_name_builders[package_manager] = name_builder
    end

    sig { params(package_manager: String).returns(T.nilable(T.proc.params(arg0: String).returns(String))) }
    def self.name_normaliser_for_package_manager(package_manager)
      @name_normalisers[package_manager] || ->(name) { name }
    end

    sig do
      params(
        package_manager: String,
        name_builder: T.proc.params(arg0: String).returns(String)
      ).void
    end
    def self.register_name_normaliser(package_manager, name_builder)
      @name_normalisers[package_manager] = name_builder
    end

    sig { returns(String) }
    attr_reader :name

    sig { returns(T.nilable(String)) }
    attr_reader :version

    sig { returns(T::Array[T::Hash[Symbol, T.untyped]]) }
    attr_reader :requirements

    sig { returns(String) }
    attr_reader :package_manager

    sig { returns(T.nilable(String)) }
    attr_reader :previous_version

    sig { returns(T.nilable(T::Array[T::Hash[Symbol, T.untyped]])) }
    attr_reader :previous_requirements

    sig { returns(T.nilable(String)) }
    attr_accessor :directory

    sig { returns(T.nilable(T::Array[T::Hash[Symbol, T.untyped]])) }
    attr_reader :subdependency_metadata

    sig { returns(T::Hash[Symbol, T.untyped]) }
    attr_reader :metadata

<<<<<<< HEAD
    sig { returns(T::Array[String]) }
    attr_reader :origin_files
=======
    # Attribution metadata for group membership tracking
    sig { returns(T.nilable(String)) }
    attr_accessor :attribution_source_group

    sig { returns(T.nilable(Symbol)) }
    attr_accessor :attribution_selection_reason

    sig { returns(T.nilable(String)) }
    attr_accessor :attribution_directory

    sig { returns(T.nilable(Time)) }
    attr_accessor :attribution_timestamp
>>>>>>> a5c514bf

    # rubocop:disable Metrics/AbcSize
    # rubocop:disable Metrics/PerceivedComplexity
    sig do
      params(
        name: String,
        requirements: T::Array[T::Hash[T.any(Symbol, String), T.untyped]],
        package_manager: String,
        # TODO: Make version a Dependabot::Version everywhere
        version: T.nilable(T.any(String, Dependabot::Version)),
        previous_version: T.nilable(String),
        previous_requirements: T.nilable(T::Array[T::Hash[T.any(Symbol, String), T.untyped]]),
        directory: T.nilable(String),
        subdependency_metadata: T.nilable(T::Array[T::Hash[T.any(Symbol, String), String]]),
        removed: T::Boolean,
        metadata: T.nilable(T::Hash[T.any(Symbol, String), String]),
        direct_relationship: T::Boolean,
        origin_files: T::Array[String]
      ).void
    end
    def initialize(name:, requirements:, package_manager:, version: nil,
                   previous_version: nil, previous_requirements: nil, directory: nil,
                   subdependency_metadata: [], removed: false, metadata: {}, direct_relationship: false,
                   origin_files: [])
      @name = name
      @version = T.let(
        case version
        when Dependabot::Version then version.to_s
        when String then version
        end,
        T.nilable(String)
      )
      @version = nil if @version == ""
      @requirements = T.let(requirements.map { |req| symbolize_keys(req) }, T::Array[T::Hash[Symbol, T.untyped]])
      @previous_version = previous_version
      @previous_version = nil if @previous_version == ""
      @previous_requirements = T.let(
        previous_requirements&.map { |req| symbolize_keys(req) },
        T.nilable(T::Array[T::Hash[Symbol, T.untyped]])
      )
      @package_manager = package_manager
      @directory = directory
      unless top_level? || subdependency_metadata == []
        @subdependency_metadata = T.let(
          subdependency_metadata&.map { |h| symbolize_keys(h) },
          T.nilable(T::Array[T::Hash[Symbol, T.untyped]])
        )
      end
      @removed = removed
      @metadata = T.let(symbolize_keys(metadata || {}), T::Hash[Symbol, T.untyped])
      @direct_relationship = direct_relationship
      @origin_files = origin_files
      check_values
    end
    # rubocop:enable Metrics/AbcSize
    # rubocop:enable Metrics/PerceivedComplexity

    sig { returns(T::Boolean) }
    def top_level?
      requirements.any?
    end

    # used to support lockfile parsing/DependencySubmission
    sig { returns(T::Boolean) }
    def direct?
      top_level? || @direct_relationship
    end

    sig { returns(T::Boolean) }
    def removed?
      @removed
    end

    sig { returns(T.nilable(Dependabot::Version)) }
    def numeric_version
      return unless version && version_class.correct?(version)

      @numeric_version ||= T.let(version_class.new(T.must(version)), T.nilable(Dependabot::Version))
    end

    sig { returns(T::Hash[String, T.untyped]) }
    def to_h
      {
        "name" => name,
        "version" => version,
        "requirements" => requirements,
        "previous_version" => previous_version,
        "previous_requirements" => previous_requirements,
        "directory" => directory,
        "package_manager" => package_manager,
        "subdependency_metadata" => subdependency_metadata,
        "removed" => removed? ? true : nil
      }.compact
    end

    sig { returns(T::Boolean) }
    def appears_in_lockfile?
      !!(previous_version || (version && previous_requirements.nil?))
    end

    sig { returns(T::Boolean) }
    def production?
      return subdependency_production_check unless top_level?

      groups = requirements.flat_map { |r| r.fetch(:groups).map(&:to_s) }

      self.class
          .production_check_for_package_manager(package_manager)
          .call(groups)
    end

    sig { returns(T::Boolean) }
    def subdependency_production_check
      !subdependency_metadata&.all? { |h| h[:production] == false }
    end

    sig { returns(String) }
    def display_name
      display_name_builder =
        self.class.display_name_builder_for_package_manager(package_manager)
      return name unless display_name_builder

      display_name_builder.call(name)
    end

    sig { returns(T.nilable(String)) }
    def humanized_previous_version
      # If we don't have a previous version, we *may* still be able to figure
      # one out if a ref was provided and has been changed (in which case the
      # previous ref was essentially the version).
      if previous_version.nil?
        return ref_changed? ? previous_ref : nil
      end

      if T.must(previous_version).match?(/^[0-9a-f]{40}/)
        return previous_ref if ref_changed? && previous_ref

        "`#{T.must(previous_version)[0..6]}`"
      elsif version == previous_version &&
            package_manager == "docker"
        digest = docker_digest_from_reqs(T.must(previous_requirements))
        "`#{T.must(T.must(digest).split(':').last)[0..6]}`"
      else
        previous_version
      end
    end

    sig { returns(T.nilable(String)) }
    def humanized_version
      return "removed" if removed?

      if T.must(version).match?(/^[0-9a-f]{40}/)
        return new_ref if ref_changed? && new_ref

        "`#{T.must(version)[0..6]}`"
      elsif version == previous_version &&
            package_manager == "docker"
        digest = docker_digest_from_reqs(requirements)
        "`#{T.must(T.must(digest).split(':').last)[0..6]}`"
      else
        version
      end
    end

    sig { params(requirements: T::Array[T::Hash[Symbol, T.untyped]]).returns(T.nilable(String)) }
    def docker_digest_from_reqs(requirements)
      requirements
        .filter_map { |r| r.dig(:source, "digest") || r.dig(:source, :digest) }
        .first
    end

    sig { returns(T.nilable(String)) }
    def previous_ref
      return nil if previous_requirements.nil?

      previous_refs = T.must(previous_requirements).filter_map do |r|
        r.dig(:source, "ref") || r.dig(:source, :ref)
      end.uniq
      previous_refs.first if previous_refs.count == 1
    end

    sig { returns(T.nilable(String)) }
    def new_ref
      new_refs = requirements.filter_map do |r|
        r.dig(:source, "ref") || r.dig(:source, :ref)
      end.uniq
      new_refs.first if new_refs.count == 1
    end

    sig { returns(T::Boolean) }
    def ref_changed?
      previous_ref != new_ref
    end

    # Returns all detected versions of the dependency. Only ecosystems that
    # support this feature will return more than the current version.
    sig { returns(T::Array[T.nilable(String)]) }
    def all_versions
      all_versions = metadata[:all_versions]
      return [version].compact unless all_versions

      all_versions.filter_map(&:version)
    end

    # This dependency is being indirectly updated by an update to another
    # dependency. We don't need to try and update it ourselves but want to
    # surface it to the user in the PR.
    sig { returns(T.nilable(T::Boolean)) }
    def informational_only?
      metadata[:information_only]
    end

    sig { params(other: T.anything).returns(T::Boolean) }
    def ==(other)
      case other
      when Dependency
        to_h == other.to_h
      else
        false
      end
    end

    sig { returns(Integer) }
    def hash
      to_h.hash
    end

    sig { params(other: T.anything).returns(T::Boolean) }
    def eql?(other)
      self == other
    end

    sig { returns(T::Array[T::Hash[Symbol, T.untyped]]) }
    def specific_requirements
      requirements.select { |r| requirement_class.new(r[:requirement]).specific? }
    end

    sig { returns(T.class_of(Dependabot::Requirement)) }
    def requirement_class
      Utils.requirement_class_for_package_manager(package_manager)
    end

    sig { returns(T.class_of(Dependabot::Version)) }
    def version_class
      Utils.version_class_for_package_manager(package_manager)
    end

    sig do
      params(
        allowed_types: T.nilable(T::Array[String])
      )
        .returns(T.nilable(T::Hash[T.any(String, Symbol), T.untyped]))
    end
    def source_details(allowed_types: nil)
      sources = all_sources.uniq.compact
      sources.select! { |source| allowed_types.include?(source[:type].to_s) } if allowed_types

      git = allowed_types == ["git"]

      if (git && sources.map { |s| s[:url] }.uniq.count > 1) || (!git && sources.count > 1)
        raise "Multiple sources! #{sources.join(', ')}"
      end

      sources.first
    end

    sig { returns(T.nilable(String)) }
    def source_type
      details = source_details
      return "default" if details.nil?

      details[:type] || details.fetch("type")
    end

    sig { returns(T::Array[T::Hash[Symbol, T.untyped]]) }
    def all_sources
      if top_level?
        requirements.map { |requirement| requirement.fetch(:source) }
      elsif subdependency_metadata
        T.must(subdependency_metadata).filter_map { |data| data[:source] }
      else
        []
      end
    end

    sig { returns(T::Boolean) }
    def requirements_changed?
      (requirements - T.must(previous_requirements)).any?
    end

    private

    sig { void }
    def check_values
      check_requirement_fields
      check_subdependency_metadata
    end

    sig { void }
    def check_requirement_fields
      requirement_fields = [requirements, previous_requirements].compact
      unless requirement_fields.all?(Array) &&
             requirement_fields.flatten.all?(Hash)
        raise ArgumentError, "requirements must be an array of hashes"
      end

      required_keys = %i(requirement file groups source)
      optional_keys = %i(metadata)
      unless requirement_fields.flatten
                               .all? { |r| required_keys.sort == (r.keys - optional_keys).sort }
        raise ArgumentError, "each requirement must have the following " \
                             "required keys: #{required_keys.join(', ')}." \
                             "Optionally, it may have the following keys: " \
                             "#{optional_keys.join(', ')}."
      end

      return if requirement_fields.flatten.none? { |r| r[:requirement] == "" }

      raise ArgumentError, "blank strings must not be provided as requirements"
    end

    sig { void }
    def check_subdependency_metadata
      return unless subdependency_metadata

      unless subdependency_metadata.is_a?(Array) &&
             T.must(subdependency_metadata).all?(Hash)
        raise ArgumentError, "subdependency_metadata must be an array of hashes"
      end
    end

    sig { params(hash: T::Hash[T.any(Symbol, String), T.untyped]).returns(T::Hash[Symbol, T.untyped]) }
    def symbolize_keys(hash)
      hash.keys.to_h { |k| [k.to_sym, hash[k]] }
    end
  end
end<|MERGE_RESOLUTION|>--- conflicted
+++ resolved
@@ -88,23 +88,21 @@
     sig { returns(T::Hash[Symbol, T.untyped]) }
     attr_reader :metadata
 
-<<<<<<< HEAD
+    # Attribution metadata for group membership tracking
+    sig { returns(T.nilable(String)) }
+    attr_accessor :attribution_source_group
+
+    sig { returns(T.nilable(Symbol)) }
+    attr_accessor :attribution_selection_reason
+
+    sig { returns(T.nilable(String)) }
+    attr_accessor :attribution_directory
+
+    sig { returns(T.nilable(Time)) }
+    attr_accessor :attribution_timestamp
+
     sig { returns(T::Array[String]) }
     attr_reader :origin_files
-=======
-    # Attribution metadata for group membership tracking
-    sig { returns(T.nilable(String)) }
-    attr_accessor :attribution_source_group
-
-    sig { returns(T.nilable(Symbol)) }
-    attr_accessor :attribution_selection_reason
-
-    sig { returns(T.nilable(String)) }
-    attr_accessor :attribution_directory
-
-    sig { returns(T.nilable(Time)) }
-    attr_accessor :attribution_timestamp
->>>>>>> a5c514bf
 
     # rubocop:disable Metrics/AbcSize
     # rubocop:disable Metrics/PerceivedComplexity
