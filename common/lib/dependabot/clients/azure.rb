# frozen_string_literal: true

require "dependabot/shared_helpers"
require "excon"

module Dependabot
  module Clients
    class Azure
      class NotFound < StandardError; end

      #######################
      # Constructor methods #
      #######################

      def self.for_source(source:, credentials:)
        credential =
          credentials.
          select { |cred| cred["type"] == "git_source" }.
          find { |cred| cred["host"] == source.hostname }
        new(source, credential)
      end

      ##########
      # Client #
      ##########

      def initialize(source, credentials)
        @source = source
        @credentials = credentials
        @auth_header = auth_header_for(credentials&.fetch("token", nil))
      end

      def fetch_commit(_repo, branch)
        response = get(source.api_endpoint +
          source.organization + "/" + source.project +
          "/_apis/git/repositories/" + source.unscoped_repo +
          "/stats/branches?name=" + branch)

        JSON.parse(response.body).fetch("commit").fetch("commitId")
      end

      def fetch_default_branch(_repo)
        response = get(source.api_endpoint +
          source.organization + "/" + source.project +
          "/_apis/git/repositories/" + source.unscoped_repo)

        JSON.parse(response.body).fetch("defaultBranch").gsub("refs/heads/", "")
      end

      def fetch_repo_contents(commit = nil, path = nil)
        tree = fetch_repo_contents_treeroot(commit, path)

        response = get(source.api_endpoint +
          source.organization + "/" + source.project +
          "/_apis/git/repositories/" + source.unscoped_repo +
          "/trees/" + tree + "?recursive=false")

        JSON.parse(response.body).fetch("treeEntries")
      end

      def fetch_repo_contents_treeroot(commit = nil, path = nil)
        actual_path = path
        actual_path = "/" if path.to_s.empty?

        tree_url = source.api_endpoint +
                   source.organization + "/" + source.project +
                   "/_apis/git/repositories/" + source.unscoped_repo +
                   "/items?path=" + actual_path

        unless commit.to_s.empty?
          tree_url += "&versionDescriptor.versionType=commit" \
                      "&versionDescriptor.version=" + commit
        end

        tree_response = get(tree_url)

        JSON.parse(tree_response.body).fetch("objectId")
      end

      def fetch_file_contents(commit, path)
        response = get(source.api_endpoint +
          source.organization + "/" + source.project +
          "/_apis/git/repositories/" + source.unscoped_repo +
          "/items?path=" + path +
          "&versionDescriptor.versionType=commit" \
          "&versionDescriptor.version=" + commit)

        response.body
      end

      def commits(branch_name = nil)
        commits_url = source.api_endpoint +
                      source.organization + "/" + source.project +
                      "/_apis/git/repositories/" + source.unscoped_repo +
                      "/commits"

        unless branch_name.to_s.empty?
          commits_url += "?searchCriteria.itemVersion.version=" + branch_name
        end

        response = get(commits_url)

        JSON.parse(response.body).fetch("value")
      end

      def branch(branch_name)
        response = get(source.api_endpoint +
          source.organization + "/" + source.project +
          "/_apis/git/repositories/" + source.unscoped_repo +
          "/refs?filter=heads/" + branch_name)

        JSON.parse(response.body).fetch("value").first
      end

      def pull_requests(source_branch, target_branch)
        response = get(source.api_endpoint +
          source.organization + "/" + source.project +
          "/_apis/git/repositories/" + source.unscoped_repo +
          "/pullrequests?searchCriteria.status=all" \
          "&searchCriteria.sourceRefName=refs/heads/" + source_branch +
          "&searchCriteria.targetRefName=refs/heads/" + target_branch)

        JSON.parse(response.body).fetch("value")
      end

      def create_commit(branch_name, base_commit, commit_message, files,
                        author_details)
         content = {
          refUpdates: [
            { name: "refs/heads/" + branch_name, oldObjectId: base_commit }
          ],
          commits: [
            {
              comment: commit_message,
              author: author_details,
              changes: files.map do |file|
                {
                  changeType: "edit",
                  item: { path: file.path },
                  newContent: {
                    content: Base64.encode64(file.content),
                    contentType: "base64encoded"
                  }
                }
              end
            }.compact
          ]
        }

        post(source.api_endpoint + source.organization + "/" + source.project +
          "/_apis/git/repositories/" + source.unscoped_repo +
          "/pushes?api-version=5.0", content.to_json)
      end

      def create_pull_request(pr_name, source_branch, target_branch,
                              pr_description, labels)
        # Azure DevOps only support descriptions up to 4000 characters
        # https://developercommunity.visualstudio.com/content/problem/608770/remove-4000-character-limit-on-pull-request-descri.html
        azure_max_length = 3999
        if pr_description.length > azure_max_length
          truncated_msg = "...\n\n_Description has been truncated_"
          truncate_length = azure_max_length - truncated_msg.length
          pr_description = pr_description[0..truncate_length] + truncated_msg
        end

        puts "Create pull request from source: #{source_branch} to target: #{target_branch}"
        puts "PR name:#{pr_name}"
        content = {
          sourceRefName: "refs/heads/" + source_branch,
          targetRefName: "refs/heads/" + target_branch,
          title: pr_name,
          description: pr_description,
          labels: labels.map { |label| { name: label } }
        }

        post(source.api_endpoint +
          source.organization + "/" + source.project +
          "/_apis/git/repositories/" + source.unscoped_repo +
          "/pullrequests?api-version=5.0", content.to_json)
      end

      def get(url)
        response = Excon.get(
          url,
<<<<<<< HEAD
          password: credentials&.fetch("password"),
=======
          headers: auth_header,
          user: credentials&.fetch("username", nil),
          password: credentials&.fetch("password", nil),
>>>>>>> 7b4c96f3
          idempotent: true,
          **SharedHelpers.excon_defaults
        )
        raise NotFound if response.status == 404

        response
      end

      def post(url, json)
        response = Excon.post(
          url,
<<<<<<< HEAD
          headers: {
            "Content-Type" => "application/json",
          },
          body: json,
          password: credentials&.fetch("password"),
=======
          headers: auth_header.merge(
            {
              "Content-Type" => "application/json"
            }
          ),
          body: json,
          user: credentials&.fetch("username", nil),
          password: credentials&.fetch("password", nil),
>>>>>>> 7b4c96f3
          idempotent: true,
          **SharedHelpers.excon_defaults
        )
        raise NotFound if response.status == 404

        response
      end

      private

      def auth_header_for(token)
        return {} unless token

        if token.include?(":")
          encoded_token = Base64.encode64(token).delete("\n")
          { "Authorization" => "Basic #{encoded_token}" }
        elsif Base64.decode64(token).ascii_only? &&
              Base64.decode64(token).include?(":")
          { "Authorization" => "Basic #{token.delete("\n")}" }
        else
          { "Authorization" => "Bearer #{token}" }
        end
      end

      attr_reader :auth_header
      attr_reader :credentials
      attr_reader :source
    end
  end
end<|MERGE_RESOLUTION|>--- conflicted
+++ resolved
@@ -182,13 +182,9 @@
       def get(url)
         response = Excon.get(
           url,
-<<<<<<< HEAD
-          password: credentials&.fetch("password"),
-=======
           headers: auth_header,
           user: credentials&.fetch("username", nil),
           password: credentials&.fetch("password", nil),
->>>>>>> 7b4c96f3
           idempotent: true,
           **SharedHelpers.excon_defaults
         )
@@ -200,13 +196,6 @@
       def post(url, json)
         response = Excon.post(
           url,
-<<<<<<< HEAD
-          headers: {
-            "Content-Type" => "application/json",
-          },
-          body: json,
-          password: credentials&.fetch("password"),
-=======
           headers: auth_header.merge(
             {
               "Content-Type" => "application/json"
@@ -215,7 +204,6 @@
           body: json,
           user: credentials&.fetch("username", nil),
           password: credentials&.fetch("password", nil),
->>>>>>> 7b4c96f3
           idempotent: true,
           **SharedHelpers.excon_defaults
         )
