# frozen_string_literal: true

module Dependabot
  class Source
    attr_accessor :provider, :repo, :directory, :branch, :commit,
                  :hostname, :api_endpoint

    GITHUB_SOURCE = %r{
      (?<provider>github)
      (?:\.com)[/:]
      (?<repo>[\w.-]+/(?:(?!\.git|\.\s)[\w.-])+)
      (?:(?:/tree|/blob)/(?<branch>[^/]+)/(?<directory>.*)[\#|/])?
    }x

    GITHUB_ENTERPRISE_SOURCE = %r{
      (?<protocol>(http://|https://|git://|ssh://))*
      (?<username>[^@]+@)*
      (?<host>[^/]+)
      [/:]
      (?<repo>[\w.-]+/(?:(?!\.git|\.\s)[\w.-])+)
      (?:(?:/tree|/blob)/(?<branch>[^/]+)/(?<directory>.*)[\#|/])?
    }x

    GITLAB_SOURCE = %r{
      (?<provider>gitlab)
      (?:\.com)[/:]
      (?<repo>[^/]+/(?:(?!\.git)[^/])+((?!/tree|/blob/|/-)/[^/]+)?)
      (?:(?:/tree|/blob)/(?<branch>[^/]+)/(?<directory>.*)[\#|/].*)?
    }x

    BITBUCKET_SOURCE = %r{
      (?<provider>bitbucket)
      (?:\.org)[/:]
      (?<repo>[\w.-]+/(?:(?!\.git|\.\s)[\w.-])+)
      (?:(?:/src)/(?<branch>[^/]+)/(?<directory>.*)[\#|/])?
    }x

    AZURE_SOURCE = %r{
      (?<provider>azure)
      (?:\.com)[/:]
      (?<repo>[\w.-]+/([\w.-]+/)?(?:_git/)(?:(?!\.git|\.\s)[\w.-])+)
    }x

    CODECOMMIT_SOURCE = %r{
      (?<protocol>(http://|https://|git://|ssh://))
      git[-]
      (?<provider>codecommit)
      (?:.*)
      (?:\.com/v1/repos/)
      (?<repo>([^/]*))
      (?:/)?(?<directory>[^?]*)?
      [?]?
      (?<ref>.*)?
    }x

<<<<<<< HEAD
    DEFAULT_SOURCE_REGEXS = [
      GITHUB_SOURCE,
      GITLAB_SOURCE,
      BITBUCKET_SOURCE,
      AZURE_SOURCE
    ].freeze
=======
    SOURCE_REGEX = /
      (?:#{GITHUB_SOURCE})|
      (?:#{GITLAB_SOURCE})|
      (?:#{BITBUCKET_SOURCE})|
      (?:#{AZURE_SOURCE})|
      (?:#{CODECOMMIT_SOURCE})
    /x

    IGNORED_PROVIDER_HOSTS = %w(gitbox.apache.org svn.apache.org fuchsia.googlesource.com).freeze
>>>>>>> c72a2b6d

    @registered_sources = []

<<<<<<< HEAD
    # `register_source` is a class method that allows registration
    # of a URL regex with a factory function to create a new
    # `Source` instance from the regex captures.
    def self.register_source(regex, source_factory)
      @registered_sources.push(regex: regex, factory: source_factory)
    end
=======
    def self.from_url(url_string)
      return github_enterprise_from_url(url_string) unless url_string&.match?(SOURCE_REGEX)
>>>>>>> c72a2b6d

    # Initialize the default sources.
    # Apps can add to this list via Dependabot::Source.add_source(...).
    DEFAULT_SOURCE_REGEXS.each do |regex|
      Source.register_source(regex, lambda { |captures|
        new(
          provider: captures.fetch("provider"),
          repo: captures["repo"],
          directory: captures["directory"],
          branch: captures["branch"]
        )
      })
    end

    def self.from_url(url_string)
      return unless url_string

      @registered_sources.each do |source_info|
        m = url_string.match(source_info[:regex])
        return source_info[:factory].call(m.named_captures) if m
      end
      puts "Source.from_url failed to find source for: #{url_string}"
    end

    def self.github_enterprise_from_url(url_string)
      captures = url_string&.match(GITHUB_ENTERPRISE_SOURCE)&.named_captures
      return unless captures
      return if IGNORED_PROVIDER_HOSTS.include?(captures.fetch("host"))

      base_url = "https://#{captures.fetch('host')}"

      return unless github_enterprise?(base_url)

      new(
        provider: "github",
        repo: captures.fetch("repo"),
        directory: captures.fetch("directory"),
        branch: captures.fetch("branch"),
        hostname: captures.fetch("host"),
        api_endpoint: File.join(base_url, "api", "v3")
      )
    end

    def self.github_enterprise?(base_url)
      resp = Excon.get(File.join(base_url, "status"))
      resp.status == 200 &&
        # Alternatively: resp.headers["Server"] == "GitHub.com", but this
        # currently doesn't work with development environments
        resp.headers["X-GitHub-Request-Id"] &&
        !resp.headers["X-GitHub-Request-Id"].empty?
    rescue StandardError
      false
    end

    def initialize(provider:, repo:, directory: nil, branch: nil, commit: nil,
                   hostname: nil, api_endpoint: nil)
      if (hostname.nil? ^ api_endpoint.nil?) && (provider != "codecommit")
        msg = "Both hostname and api_endpoint must be specified if either " \
              "are. Alternatively, both may be left blank to use the " \
              "provider's defaults."
        raise msg
      end

      @provider = provider
      @repo = repo
      @directory = directory
      @branch = branch
      @commit = commit
      @hostname = hostname || default_hostname(provider)
      @api_endpoint = api_endpoint || default_api_endpoint(provider)
    end

    def url
      "https://" + hostname + "/" + repo
    end

    def url_with_directory
      return url if [nil, ".", "/"].include?(directory)

      case provider
      when "github", "gitlab"
        path = Pathname.new(File.join("tree/#{branch || 'HEAD'}", directory)).
               cleanpath.to_path
        url + "/" + path
      when "bitbucket"
        path = Pathname.new(File.join("src/#{branch || 'default'}", directory)).
               cleanpath.to_path
        url + "/" + path
      when "azure"
        url + "?path=#{directory}"
      when "codecommit"
        raise "The codecommit provider does not utilize URLs"
      else raise "Unexpected repo provider '#{provider}'"
      end
    end

    def organization
      repo.split("/").first
    end

    def project
      raise "Project is an Azure DevOps concept only" unless provider == "azure"

      parts = repo.split("/_git/")
      return parts.first.split("/").last if parts.first.split("/").count == 2

      parts.last
    end

    def unscoped_repo
      repo.split("/").last
    end

    private

    def default_hostname(provider)
      case provider
      when "github" then "github.com"
      when "bitbucket" then "bitbucket.org"
      when "gitlab" then "gitlab.com"
      when "azure" then "dev.azure.com"
      when "codecommit" then "us-east-1"
      else raise "Unexpected provider '#{provider}'"
      end
    end

    def default_api_endpoint(provider)
      case provider
      when "github" then "https://api.github.com/"
      when "bitbucket" then "https://api.bitbucket.org/2.0/"
      when "gitlab" then "https://gitlab.com/api/v4"
      when "azure" then "https://dev.azure.com/"
      when "codecommit" then nil
      else raise "Unexpected provider '#{provider}'"
      end
    end
  end
end<|MERGE_RESOLUTION|>--- conflicted
+++ resolved
@@ -53,14 +53,6 @@
       (?<ref>.*)?
     }x
 
-<<<<<<< HEAD
-    DEFAULT_SOURCE_REGEXS = [
-      GITHUB_SOURCE,
-      GITLAB_SOURCE,
-      BITBUCKET_SOURCE,
-      AZURE_SOURCE
-    ].freeze
-=======
     SOURCE_REGEX = /
       (?:#{GITHUB_SOURCE})|
       (?:#{GITLAB_SOURCE})|
@@ -70,21 +62,15 @@
     /x
 
     IGNORED_PROVIDER_HOSTS = %w(gitbox.apache.org svn.apache.org fuchsia.googlesource.com).freeze
->>>>>>> c72a2b6d
 
     @registered_sources = []
 
-<<<<<<< HEAD
     # `register_source` is a class method that allows registration
     # of a URL regex with a factory function to create a new
     # `Source` instance from the regex captures.
     def self.register_source(regex, source_factory)
       @registered_sources.push(regex: regex, factory: source_factory)
     end
-=======
-    def self.from_url(url_string)
-      return github_enterprise_from_url(url_string) unless url_string&.match?(SOURCE_REGEX)
->>>>>>> c72a2b6d
 
     # Initialize the default sources.
     # Apps can add to this list via Dependabot::Source.add_source(...).
@@ -100,7 +86,7 @@
     end
 
     def self.from_url(url_string)
-      return unless url_string
+      return github_enterprise_from_url(url_string) unless url_string&.match?(SOURCE_REGEX)
 
       @registered_sources.each do |source_info|
         m = url_string.match(source_info[:regex])
