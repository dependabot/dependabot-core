--- conflicted
+++ resolved
@@ -105,7 +105,6 @@
       local_repo_git_metadata_fetcher.head_commit_for_ref_sha(T.must(ref))
     end
 
-<<<<<<< HEAD
     sig { returns(T::Array[GitRef]) }
     def tags
       GitMetadataFetcher.new(
@@ -116,26 +115,15 @@
 
     sig { params(ref: String).returns(Excon::Response) }
     def ref_details(ref)
-      T.must(T.let(
-               GitMetadataFetcher.new(
-                 url: dependency.source_details&.fetch(:url, nil),
-                 credentials: credentials
-               ).ref_details_for_pinned_ref(ref),
-               T.nilable(Excon::Response)
-             ))
-=======
-    sig { returns(Excon::Response) }
-    def ref_details_for_pinned_ref
       T.must(
         T.let(
           GitMetadataFetcher.new(
             url: dependency.source_details&.fetch(:url, nil),
             credentials: credentials
-          ).ref_details_for_pinned_ref(ref_pinned),
+          ).ref_details_for_pinned_ref(ref),
           T.nilable(Excon::Response)
         )
       )
->>>>>>> 09ad7b89
     end
 
     sig { returns(Excon::Response) }
