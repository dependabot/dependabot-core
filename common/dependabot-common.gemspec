--- conflicted
+++ resolved
@@ -30,13 +30,8 @@
   spec.add_dependency "aws-sdk-ecr", "~> 1.5"
   spec.add_dependency "bundler", ">= 1.16", "< 3.0.0"
   spec.add_dependency "commonmarker", ">= 0.20.1", "< 0.24.0"
-<<<<<<< HEAD
   spec.add_dependency "docker_registry2", "~> 1.18.0"
-  spec.add_dependency "excon", "~> 0.96", "< 0.100"
-=======
-  spec.add_dependency "docker_registry2", "~> 1.14.0"
   spec.add_dependency "excon", "~> 0.96", "< 0.101"
->>>>>>> 84dfb23d
   spec.add_dependency "faraday", "2.7.4"
   spec.add_dependency "faraday-retry", "2.2.0"
   spec.add_dependency "gitlab", "4.19.0"
